--- conflicted
+++ resolved
@@ -489,29 +489,8 @@
       "enabled",
    },
    {
-<<<<<<< HEAD
-      CORE_OPTION_NAME "_force_wince",
-      "Force Windows CE Mode",
-      NULL,
-      "Enable full MMU (Memory Management Unit) emulation and other settings for Windows CE games.",
-=======
-      CORE_OPTION_NAME "_div_matching",
-      "DIV Matching",
-      NULL,
-      "Optimize integer division",
-      NULL,
-      "performance",
-      {
-         { "auto",     "Auto" },
-         { "disabled", NULL },
-         { NULL, NULL },
-      },
-      "auto",
-   },
-   {
       CORE_OPTION_NAME "_auto_skip_frame",
       "Auto Skip Frame",
->>>>>>> bf87f7ba
       NULL,
       "Automatically skip frames when the emulator is running slow. Note: This setting only applies when 'Threaded Rendering' is enabled.",
       NULL,
