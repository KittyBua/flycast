--- conflicted
+++ resolved
@@ -202,12 +202,9 @@
 static std::vector<std::string> disk_labels;
 static bool disc_tray_open = false;
 
-<<<<<<< HEAD
-=======
 void UpdateInputState();
 static bool set_variable_visibility(void);
 
->>>>>>> bf87f7ba
 void retro_set_video_refresh(retro_video_refresh_t cb)
 {
 	video_cb = cb;
@@ -452,11 +449,6 @@
 
 #if defined(HAVE_OIT) || defined(HAVE_VULKAN)
 	// Only for per-pixel renderers
-<<<<<<< HEAD
-	option_display.visible = config::RendererType == RenderType::OpenGL_OIT || config::RendererType == RenderType::Vulkan_OIT || config::RendererType == RenderType::DirectX11_OIT;
-	option_display.key = CORE_OPTION_NAME "_oit_abuffer_size";
-	environ_cb(RETRO_ENVIRONMENT_SET_CORE_OPTIONS_DISPLAY, &option_display);
-=======
 	bool oitWasEnabled = oitEnabled;
 	oitEnabled = false;
 	var.key = CORE_OPTION_NAME "_alpha_sorting";
@@ -471,7 +463,6 @@
 		updated = true;
 	}
 #endif
->>>>>>> bf87f7ba
 
 #if defined(HAVE_TEXUPSCALE)
 	// Only if texture upscaling is enabled
@@ -995,10 +986,7 @@
 
 	// On the first call, we start the emulator
 	if (first_run)
-	{
 		emu.start();
-		first_run = false;
-	}
 
 	poll_cb();
 	UpdateInputState();
@@ -1006,7 +994,6 @@
 	if (environ_cb(RETRO_ENVIRONMENT_GET_FASTFORWARDING, &fastforward))
 		settings.input.fastForwardMode = fastforward;
 
-<<<<<<< HEAD
 	is_dupe = true;
 	try {
 		if (config::ThreadedRendering)
@@ -1016,24 +1003,6 @@
 				is_dupe = !emu.render();
 		}
 		else
-=======
-	if (config::ThreadedRendering)
-	{
-		bool fastforward = false;
-		if (environ_cb(RETRO_ENVIRONMENT_GET_FASTFORWARDING, &fastforward))
-			settings.input.fastForwardMode = fastforward;
-
-		// On the first call, we start the emulator thread
-		if (first_run)
-			dc_resume();
-
-		// Render
-		is_dupe = true;
-		for (int i = 0; i < 5 && is_dupe; i++)
-			is_dupe = !rend_single_frame(true);
-		// If emulator still isn't running, something's wrong
-		if (is_dupe && !dc_is_running())
->>>>>>> bf87f7ba
 		{
 			startTime = sh4_sched_now64();
 			emu.render();
@@ -1053,14 +1022,8 @@
 		retro_audio_flush_buffer();
 
 	video_cb(is_dupe ? 0 : RETRO_HW_FRAME_BUFFER_VALID, framebufferWidth, framebufferHeight, 0);
-<<<<<<< HEAD
-=======
-
-	if (!config::ThreadedRendering)
-		is_dupe = true;
 
 	first_run = false;
->>>>>>> bf87f7ba
 }
 
 static bool loadGame()
