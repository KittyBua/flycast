--- conflicted
+++ resolved
@@ -1,177 +1,163 @@
-/*
-    This file is part of Flycast.
-
-    Flycast is free software: you can redistribute it and/or modify
-    it under the terms of the GNU General Public License as published by
-    the Free Software Foundation, either version 2 of the License, or
-    (at your option) any later version.
-
-    Flycast is distributed in the hope that it will be useful,
-    but WITHOUT ANY WARRANTY; without even the implied warranty of
-    MERCHANTABILITY or FITNESS FOR A PARTICULAR PURPOSE.  See the
-    GNU General Public License for more details.
-
-    You should have received a copy of the GNU General Public License
-    along with Flycast.  If not, see <https://www.gnu.org/licenses/>.
- */
-#include "types.h"
-#include "cfg/option.h"
-#include "oslib/audiostream.h"
-#include "emulator.h"
-
-#include <libretro.h>
-
-#include <vector>
-#include <mutex>
-
-#define AUDIO_BUFFER_SIZE_DEFAULT (1 << 11)
-#define AUDIO_BUFFER_SIZE_MAX (1 << 20) /* 1 MiB */
-
-extern retro_audio_sample_batch_t audio_batch_cb;
-
-static std::mutex audio_buffer_mutex;
-static std::vector<int16_t> audio_buffer;
-static size_t audio_buffer_idx;
-static size_t audio_batch_frames_max;
-
-static int16_t *audio_out_buffer = nullptr;
-static size_t audio_out_buffer_size;
-
-void retro_audio_init(void)
-{
-	const std::lock_guard<std::mutex> lock(audio_buffer_mutex);
-
-	audio_buffer.resize(AUDIO_BUFFER_SIZE_DEFAULT);
-	audio_buffer_idx = 0;
-	audio_batch_frames_max = std::numeric_limits<size_t>::max();
-
-	audio_out_buffer_size = AUDIO_BUFFER_SIZE_DEFAULT;
-	audio_out_buffer = (int16_t*)malloc(audio_out_buffer_size * sizeof(int16_t));
-}
-
-void retro_audio_deinit(void)
-{
-	const std::lock_guard<std::mutex> lock(audio_buffer_mutex);
-
-	audio_buffer.clear();
-	audio_buffer_idx = 0;
-
-	if (audio_out_buffer != nullptr)
-		free(audio_out_buffer);
-
-	audio_out_buffer = nullptr;
-	audio_out_buffer_size = 0;
-}
-
-void retro_audio_flush_buffer(void)
-{
-	const std::lock_guard<std::mutex> lock(audio_buffer_mutex);
-	audio_buffer_idx = 0;
-}
-
-void retro_audio_upload(void)
-{
-	audio_buffer_mutex.lock();
-
-	if (audio_out_buffer_size < audio_buffer_idx)
-	{
-		int16_t *tmp = (int16_t *)realloc(audio_out_buffer,
-				audio_buffer_idx * sizeof(int16_t));
-
-		if (!tmp)
-		{
-			audio_buffer_idx = 0;
-			audio_buffer_mutex.unlock();
-			return;
-		}
-
-		audio_out_buffer_size = audio_buffer_idx;
-		audio_out_buffer = tmp;
-	}
-
-	for (size_t i = 0; i < audio_buffer_idx; i++)
-		audio_out_buffer[i] = audio_buffer[i];
-
-	size_t num_frames = audio_buffer_idx >> 1;
-	audio_buffer_idx = 0;
-
-	audio_buffer_mutex.unlock();
-
-	int16_t *audio_out_buffer_ptr = audio_out_buffer;
-	while (num_frames > 0)
-	{
-		size_t frames_to_write = (num_frames > audio_batch_frames_max) ?
-				audio_batch_frames_max : num_frames;
-		size_t frames_written = audio_batch_cb(audio_out_buffer_ptr,
-				frames_to_write);
-
-		if ((frames_written < frames_to_write) &&
-			 (frames_written > 0))
-			audio_batch_frames_max = frames_written;
-
-		num_frames -= frames_to_write;
-		audio_out_buffer_ptr += frames_to_write << 1;
-	}
-}
-
-void WriteSample(s16 r, s16 l)
-{
-<<<<<<< HEAD
-   static SoundFrame Buffer[SAMPLE_COUNT];
-   static u32 writePtr; // next sample index
-   Buffer[writePtr].r = r;
-   Buffer[writePtr].l = l;
-
-   if (++writePtr == SAMPLE_COUNT)
-   {
-      if (emu.running() && (!config::ThreadedRendering || config::LimitFPS))
-         audio_batch_cb((const int16_t*)Buffer, SAMPLE_COUNT);
-      writePtr = 0;
-   }
-=======
-	const std::lock_guard<std::mutex> lock(audio_buffer_mutex);
-
-	if (audio_buffer.size() < audio_buffer_idx + 2)
-	{
-		if (audio_buffer_idx + 2 > AUDIO_BUFFER_SIZE_MAX)
-		{
-			audio_buffer_idx = 0;
-			return;
-		}
-
-		try
-		{
-			audio_buffer.resize(audio_buffer_idx + 2 + AUDIO_BUFFER_SIZE_DEFAULT);
-		}
-		catch (std::bad_alloc &)
-		{
-			audio_buffer_idx = 0;
-			return;
-		}
-	}
-
-	audio_buffer[audio_buffer_idx++] = l;
-	audio_buffer[audio_buffer_idx++] = r;
->>>>>>> 7555263e
-}
-
-void InitAudio()
-{
-}
-
-void TermAudio()
-{
-}
-
-void StartAudioRecording(bool eight_khz)
-{
-}
-
-u32 RecordAudio(void *buffer, u32 samples)
-{
-	return 0;
-}
-
-void StopAudioRecording()
-{
-}
+/*
+    This file is part of Flycast.
+
+    Flycast is free software: you can redistribute it and/or modify
+    it under the terms of the GNU General Public License as published by
+    the Free Software Foundation, either version 2 of the License, or
+    (at your option) any later version.
+
+    Flycast is distributed in the hope that it will be useful,
+    but WITHOUT ANY WARRANTY; without even the implied warranty of
+    MERCHANTABILITY or FITNESS FOR A PARTICULAR PURPOSE.  See the
+    GNU General Public License for more details.
+
+    You should have received a copy of the GNU General Public License
+    along with Flycast.  If not, see <https://www.gnu.org/licenses/>.
+ */
+#include "types.h"
+#include "cfg/option.h"
+#include "oslib/audiostream.h"
+#include "emulator.h"
+
+#include <libretro.h>
+
+#include <vector>
+#include <mutex>
+
+#define AUDIO_BUFFER_SIZE_DEFAULT (1 << 11)
+#define AUDIO_BUFFER_SIZE_MAX (1 << 20) /* 1 MiB */
+
+extern retro_audio_sample_batch_t audio_batch_cb;
+
+static std::mutex audio_buffer_mutex;
+static std::vector<int16_t> audio_buffer;
+static size_t audio_buffer_idx;
+static size_t audio_batch_frames_max;
+
+static int16_t *audio_out_buffer = nullptr;
+static size_t audio_out_buffer_size;
+
+void retro_audio_init(void)
+{
+	const std::lock_guard<std::mutex> lock(audio_buffer_mutex);
+
+	audio_buffer.resize(AUDIO_BUFFER_SIZE_DEFAULT);
+	audio_buffer_idx = 0;
+	audio_batch_frames_max = std::numeric_limits<size_t>::max();
+
+	audio_out_buffer_size = AUDIO_BUFFER_SIZE_DEFAULT;
+	audio_out_buffer = (int16_t*)malloc(audio_out_buffer_size * sizeof(int16_t));
+}
+
+void retro_audio_deinit(void)
+{
+	const std::lock_guard<std::mutex> lock(audio_buffer_mutex);
+
+	audio_buffer.clear();
+	audio_buffer_idx = 0;
+
+	if (audio_out_buffer != nullptr)
+		free(audio_out_buffer);
+
+	audio_out_buffer = nullptr;
+	audio_out_buffer_size = 0;
+}
+
+void retro_audio_flush_buffer(void)
+{
+	const std::lock_guard<std::mutex> lock(audio_buffer_mutex);
+	audio_buffer_idx = 0;
+}
+
+void retro_audio_upload(void)
+{
+	audio_buffer_mutex.lock();
+
+	if (audio_out_buffer_size < audio_buffer_idx)
+	{
+		int16_t *tmp = (int16_t *)realloc(audio_out_buffer,
+				audio_buffer_idx * sizeof(int16_t));
+
+		if (!tmp)
+		{
+			audio_buffer_idx = 0;
+			audio_buffer_mutex.unlock();
+			return;
+		}
+
+		audio_out_buffer_size = audio_buffer_idx;
+		audio_out_buffer = tmp;
+	}
+
+	for (size_t i = 0; i < audio_buffer_idx; i++)
+		audio_out_buffer[i] = audio_buffer[i];
+
+	size_t num_frames = audio_buffer_idx >> 1;
+	audio_buffer_idx = 0;
+
+	audio_buffer_mutex.unlock();
+
+	int16_t *audio_out_buffer_ptr = audio_out_buffer;
+	while (num_frames > 0)
+	{
+		size_t frames_to_write = (num_frames > audio_batch_frames_max) ?
+				audio_batch_frames_max : num_frames;
+		size_t frames_written = audio_batch_cb(audio_out_buffer_ptr,
+				frames_to_write);
+
+		if ((frames_written < frames_to_write) &&
+			 (frames_written > 0))
+			audio_batch_frames_max = frames_written;
+
+		num_frames -= frames_to_write;
+		audio_out_buffer_ptr += frames_to_write << 1;
+	}
+}
+
+void WriteSample(s16 r, s16 l)
+{
+	const std::lock_guard<std::mutex> lock(audio_buffer_mutex);
+
+	if (audio_buffer.size() < audio_buffer_idx + 2)
+	{
+		if (audio_buffer_idx + 2 > AUDIO_BUFFER_SIZE_MAX)
+		{
+			audio_buffer_idx = 0;
+			return;
+		}
+
+		try
+		{
+			audio_buffer.resize(audio_buffer_idx + 2 + AUDIO_BUFFER_SIZE_DEFAULT);
+		}
+		catch (std::bad_alloc &)
+		{
+			audio_buffer_idx = 0;
+			return;
+		}
+	}
+
+	audio_buffer[audio_buffer_idx++] = l;
+	audio_buffer[audio_buffer_idx++] = r;
+}
+
+void InitAudio()
+{
+}
+
+void TermAudio()
+{
+}
+
+void StartAudioRecording(bool eight_khz)
+{
+}
+
+u32 RecordAudio(void *buffer, u32 samples)
+{
+	return 0;
+}
+
+void StopAudioRecording()
+{
+}