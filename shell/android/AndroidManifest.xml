--- conflicted
+++ resolved
@@ -1,13 +1,7 @@
 <manifest xmlns:android="http://schemas.android.com/apk/res/android"
     package="com.reicast.emulator"
-<<<<<<< HEAD
-    android:sharedUserId="android.uid.reicast"
     android:versionCode="7"
     android:versionName="r7" >
-=======
-    android:versionCode="6"
-    android:versionName="0.r6" >
->>>>>>> bf0490d0
 
     <uses-sdk
         android:minSdkVersion="8"
