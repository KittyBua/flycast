package com.reicast.emulator;

import android.app.Activity;
import android.content.Context;
import android.content.SharedPreferences;
import android.content.res.ColorStateList;
import android.graphics.Typeface;
import android.graphics.drawable.Drawable;
import android.net.Uri;
import android.os.AsyncTask;
import android.os.Build;
import android.os.Bundle;
import android.os.Environment;
import android.os.Vibrator;
import android.preference.PreferenceManager;
import android.support.constraint.ConstraintLayout;
import android.support.design.widget.Snackbar;
import android.support.graphics.drawable.VectorDrawableCompat;
import android.support.v4.app.Fragment;
import android.support.v4.content.ContextCompat;
import android.support.v4.content.FileProvider;
import android.support.v4.widget.ImageViewCompat;
import android.view.Gravity;
import android.view.LayoutInflater;
import android.view.View;
import android.view.View.OnClickListener;
import android.view.ViewGroup;
import android.widget.ImageView;
import android.widget.LinearLayout;
import android.widget.ScrollView;
import android.widget.TextView;

import com.android.util.FileUtils;
import com.reicast.emulator.config.Config;
import com.reicast.emulator.emu.JNIdc;

import org.apache.commons.lang3.StringUtils;

import java.io.File;
import java.io.FileInputStream;
import java.io.FileNotFoundException;
import java.io.FileOutputStream;
import java.io.FilenameFilter;
import java.io.IOException;
import java.io.InputStream;
import java.io.OutputStream;
import java.lang.ref.WeakReference;
import java.util.ArrayList;
import java.util.Arrays;
import java.util.Collection;
import java.util.Collections;
import java.util.Comparator;
import java.util.HashSet;
import java.util.List;
import java.util.Locale;

public class FileBrowser extends Fragment {

	private Vibrator vib;
	private boolean games;
	private String searchQuery = null;
	private OnItemSelectedListener mCallback;

	private SharedPreferences mPrefs;
	private File sdcard = Environment.getExternalStorageDirectory();
	private String home_directory = sdcard.getAbsolutePath();
	private String game_directory = sdcard.getAbsolutePath();

	@Override
	public void onCreate(Bundle savedInstanceState) {
		super.onCreate(savedInstanceState);

		mPrefs = PreferenceManager.getDefaultSharedPreferences(getActivity());
		home_directory = mPrefs.getString(Config.pref_home, home_directory);
		game_directory = mPrefs.getString(Config.pref_games, game_directory);

		Bundle b = getArguments();
		if (b != null) {
			if (games = b.getBoolean("games_entry", false)) {
				if (b.getString("path_entry") != null) {
					home_directory = b.getString("path_entry");
				}
			} else {
				if (b.getString("path_entry") != null) {
					game_directory = b.getString("path_entry");
				}
			}
			if (b.getString("search_params") != null) {
				searchQuery = b.getString("search_params");
			}
		}
	}

	public static HashSet<String> getExternalMounts() {
		final HashSet<String> out = new HashSet<>();
		String reg = "(?i).*vold.*(vfat|ntfs|exfat|fat32|ext3|ext4|fuse|sdfat).*rw.*";
		StringBuilder s = new StringBuilder();
		try {
			final Process process = new ProcessBuilder().command("mount")
					.redirectErrorStream(true).start();
			process.waitFor();
			InputStream is = process.getInputStream();
			byte[] buffer = new byte[1024];
			while (is.read(buffer) != -1) {
				s.append(new String(buffer));
			}
			is.close();

			String[] lines = s.toString().split("\n");
			for (String line : lines) {
				if (StringUtils.containsIgnoreCase(line, "secure"))
					continue;
				if (StringUtils.containsIgnoreCase(line, "asec"))
					continue;
				if (line.matches(reg)) {
					String[] parts = line.split(" ");
					for (String part : parts) {
						if (part.startsWith("/"))
							if (!StringUtils.containsIgnoreCase(part, "vold")) {
								part = part.replace("/mnt/media_rw", "/storage");
								out.add(part);
							}
					}
				}
			}
		} catch (final Exception e) {
			e.printStackTrace();
		}
		return out;
	}

	// Container Activity must implement this interface
	public interface OnItemSelectedListener {
		void onGameSelected(Uri uri);
		void onFolderSelected(Uri uri);
	}

	@Override @SuppressWarnings("deprecation")
	public void onAttach(Activity activity) {
		super.onAttach(activity);

		// This makes sure that the container activity has implemented
		// the callback interface. If not, it throws an exception
		try {
			mCallback = (OnItemSelectedListener) activity;
		} catch (ClassCastException e) {
			throw new ClassCastException(activity.toString()
					+ " must implement OnItemSelectedListener");
		}
	}

	@Override
	public View onCreateView(LayoutInflater inflater, ViewGroup container,
			Bundle savedInstanceState) {
		return inflater.inflate(R.layout.browser_fragment, container, false);
	}

	@Override
	public void onViewCreated(View view, Bundle savedInstanceState) {
		// setContentView(R.layout.activity_main);

		vib = (Vibrator) getActivity().getSystemService(Context.VIBRATOR_SERVICE);

		/*
		 * OnTouchListener viblist=new OnTouchListener() {
		 * 
		 * public boolean onTouch(View v, MotionEvent event) { if
		 * (event.getActionMasked()==MotionEvent.ACTION_DOWN) vib.vibrate(50);
		 * return false; } };
		 * 
		 * findViewById(R.id.config).setOnTouchListener(viblist);
		 * findViewById(R.id.about).setOnTouchListener(viblist);
		 */

		String temp = mPrefs.getString(Config.pref_home, null);
		if (temp == null || !new File(temp).isDirectory()) {
			showToastMessage(getActivity().getString(R.string.config_home), Snackbar.LENGTH_LONG);
		}
		installButtons(mPrefs);
		if (!games) {
			new LocateGames(this, R.array.flash).execute(home_directory);
		} else {
			new LocateGames(this, R.array.images).execute(game_directory);
		}
	}

	public static void installButtons(SharedPreferences prefs) {
		try {
			File buttons = null;
<<<<<<< HEAD
			String theme = mPrefs.getString(Config.pref_button_theme, null);
=======
			// TODO button themes
			String theme = prefs.getString(Config.pref_theme, null);
>>>>>>> cae22b9f
			if (theme != null) {
				buttons = new File(theme);
			}
			String home_directory = prefs.getString(Config.pref_home, Environment.getExternalStorageDirectory().getAbsolutePath());
			File file = new File(home_directory, "data/buttons.png");
			InputStream in = null;
			if (buttons != null && buttons.exists()) {
				in = new FileInputStream(buttons);
			} else if (!file.exists() || file.length() == 0) {
<<<<<<< HEAD
				try {
					file.createNewFile();
				} catch (Exception e) {
					// N+ files be broken
				}
				in = getActivity().getAssets().open("buttons.png");
=======
				in = Emulator.getAppContext().getAssets().open("buttons.png");
>>>>>>> cae22b9f
			}
			if (in != null) {
				OutputStream out = new FileOutputStream(file);

				// Transfer bytes from in to out
				byte[] buf = new byte[4096];
				int len;
				while ((len = in.read(buf)) != -1) {
					out.write(buf, 0, len);
				}
				in.close();
				out.flush();
				out.close();
			}
		} catch (FileNotFoundException fnf) {
			fnf.printStackTrace();
		} catch (IOException ioe) {
			ioe.printStackTrace();
		}
	}

	private static final class LocateGames extends AsyncTask<String, Integer, List<File>> {

		private WeakReference<FileBrowser> browser;
		private int array;
		
		LocateGames(FileBrowser context, int arrayType) {
			browser = new WeakReference<>(context);
			this.array = arrayType;
		}

		@Override
		protected List<File> doInBackground(String... paths) {
			File storage = new File(paths[0]);

			// array of valid image file extensions
			String[] mediaTypes = browser.get().getActivity().getResources().getStringArray(array);
			FilenameFilter[] filter = new FilenameFilter[mediaTypes.length];

			int i = 0;
			for (final String type : mediaTypes) {
				filter[i] = new FilenameFilter() {

					public boolean accept(File dir, String name) {
						return !dir.getName().equals("obb") && !dir.getName().equals("cache")
								&& !dir.getName().startsWith(".") && !name.startsWith(".")
								&& (array != R.array.flash || name.startsWith("dc_"))
								&& (browser.get().searchQuery == null
								|| name.toLowerCase(Locale.getDefault()).contains(
										browser.get().searchQuery.toLowerCase(Locale.getDefault())))
								&& StringUtils.endsWithIgnoreCase(name, "." + type);
					}
				};
				i++;
			}

			FileUtils fileUtils = new FileUtils();
			int recurse = 2;
			if (array == R.array.flash) {
				recurse = 4;
			}
			Collection<File> files = fileUtils.listFiles(storage, filter, recurse);
			return (List<File>) files;
		}

		@Override
		protected void onPostExecute(List<File> items) {
			LinearLayout list = (LinearLayout) browser.get().getActivity().findViewById(R.id.game_list);
			if (list.getChildCount() > 0) {
				list.removeAllViews();
			}

			String heading = browser.get().getActivity().getString(R.string.games_listing);
			browser.get().createListHeader(heading, list, array == R.array.images);
			if (items != null && !items.isEmpty()) {
				for (int i = 0; i < items.size(); i++) {
					browser.get().createListItem(list, items.get(i), i, array == R.array.images);
				}

			} else if (browser.get().searchQuery != null) {
				final View childview = browser.get().getActivity().getLayoutInflater().inflate(
						R.layout.browser_fragment_item, null, false);
				((TextView) childview.findViewById(R.id.item_name)).setText(R.string.no_games);
				((ImageView) childview.findViewById(R.id.item_icon))
						.setImageResource(R.mipmap.disk_missing);
				list.addView(childview);

			} else {
				browser.get().browseStorage(array == R.array.images);
			}
			list.invalidate();
		}
	}

	private void browseStorage(boolean images) {
		if (images) {
			(new navigate(this)).executeOnExecutor(
					AsyncTask.THREAD_POOL_EXECUTOR, new File(home_directory));
		} else {
			if (game_directory.equals(sdcard.getAbsolutePath())) {
				HashSet<String> extStorage = FileBrowser.getExternalMounts();
				if (extStorage != null && !extStorage.isEmpty()) {
					for (String sd : extStorage) {
						String sdCardPath = sd.replace("mnt/media_rw", "storage");
						if (!sdCardPath.equals(sdcard.getAbsolutePath())) {
							if (new File(sdCardPath).canRead()) {
								(new navigate(this)).execute(new File(sdCardPath));
								return;
							}
						}
					}
				}
			}
			(new navigate(this)).executeOnExecutor(
					AsyncTask.THREAD_POOL_EXECUTOR, new File(game_directory));
		}
	}

	private void createListHeader(String header_text, View view, boolean hasBios) {
		if (hasBios && getResources().getString(R.string.flavor).equals("dreamcast")) {
			final View childview = getActivity().getLayoutInflater().inflate(
					R.layout.bios_list_item, null, false);

			((TextView) childview.findViewById(R.id.item_name)).setText(R.string.boot_bios);
			ImageView icon = (ImageView) childview.findViewById(R.id.item_icon);
			icon.setImageResource(R.mipmap.disk_bios);
			configureTheme(childview, true);

			childview.setTag(null);

			childview.findViewById(R.id.childview).setOnClickListener(
					new OnClickListener() {
						public void onClick(View view) {
							vib.vibrate(50);
							mCallback.onGameSelected(Uri.EMPTY);
							vib.vibrate(250);
						}
					});
			((ViewGroup) view).addView(childview);
		}
		if (searchQuery != null) {
			final View childview = getActivity().getLayoutInflater().inflate(
					R.layout.bios_list_item, null, false);

			((TextView) childview.findViewById(R.id.item_name)).setText(R.string.clear_search);
			ImageView icon = (ImageView) childview.findViewById(R.id.item_icon);
			icon.setImageResource(R.mipmap.disk_unknown);
			configureTheme(childview, true);

			childview.setTag(null);

			childview.findViewById(R.id.childview).setOnClickListener(
					new OnClickListener() {
						public void onClick(View view) {
							searchQuery = null;
							new LocateGames(FileBrowser.this,
									R.array.images).execute(game_directory);
						}
					});
			((ViewGroup) view).addView(childview);
		}

		final View headerView = getActivity().getLayoutInflater().inflate(
				R.layout.browser_fragment_header, null, false);
		((ImageView) headerView.findViewById(R.id.item_icon))
				.setImageResource(R.drawable.open_folder);
		((TextView) headerView.findViewById(R.id.item_name))
				.setText(header_text);
		((TextView) headerView.findViewById(R.id.item_name))
				.setTypeface(Typeface.DEFAULT_BOLD);
		((ViewGroup) view).addView(headerView);

	}

	private void createListItem(LinearLayout list, final File game, final int index, final boolean isGame) {				
		final View childview = getActivity().getLayoutInflater().inflate(
				R.layout.browser_fragment_item, null, false);
		
		XMLParser xmlParser = new XMLParser(game, index, mPrefs);
		xmlParser.setViewParent(getActivity(), childview, mCallback);

		childview.findViewById(R.id.childview).setOnClickListener(
				new OnClickListener() {
					public void onClick(View view) {
						if (isGame) {
							vib.vibrate(50);
							Uri gameUri = Uri.EMPTY;
							if (game != null) {
								if (Build.VERSION.SDK_INT >= Build.VERSION_CODES.N) {
									gameUri = FileProvider.getUriForFile(getActivity(),
											"com.reicast.emulator.provider", game);
								} else {
									gameUri = Uri.fromFile(game);
								}
							}
							mCallback.onGameSelected(gameUri);
							vib.vibrate(250);
						} else {
							vib.vibrate(50);
							home_directory = game.getAbsolutePath().substring(0,
									game.getAbsolutePath().lastIndexOf(File.separator))
									.replace("/data", "");
							if (requireDataBIOS()) {
								showToastMessage(getActivity().getString(R.string.config_data,
										home_directory), Snackbar.LENGTH_LONG);
							}
							mPrefs.edit().putString(Config.pref_home, home_directory).apply();
							if (Build.VERSION.SDK_INT >= Build.VERSION_CODES.N) {
								mCallback.onFolderSelected(FileProvider.getUriForFile(getActivity(),
										"com.reicast.emulator.provider", new File(home_directory)));
							} else {
								mCallback.onFolderSelected(
										Uri.fromFile(new File(home_directory)));
							}
							//JNIdc.config(home_directory);
						}
					}
				});
		configureTheme(childview, false);
		list.addView(childview);
		xmlParser.executeOnExecutor(AsyncTask.THREAD_POOL_EXECUTOR, game.getName());
	}

	private static class navigate extends AsyncTask<File, Integer, List<File>> {

		private WeakReference<FileBrowser> browser;
		private String heading;
		private File parent;

		navigate(FileBrowser context) {
			browser = new WeakReference<>(context);
		}

		private final class DirSort implements Comparator<File> {
			@Override
			public int compare(File filea, File fileb) {
				return ((filea.isFile() ? "a" : "b") + filea.getName().toLowerCase(
						Locale.getDefault()))
						.compareTo((fileb.isFile() ? "a" : "b")
								+ fileb.getName().toLowerCase(Locale.getDefault()));
			}
		}

		@Override
		protected void onPreExecute() {
			LinearLayout listView = (LinearLayout)
					browser.get().getActivity().findViewById(R.id.game_list);
			if (listView.getChildCount() > 0)
				listView.removeAllViews();
		}

		@Override
		protected List<File> doInBackground(File... paths) {
			heading = paths[0].getAbsolutePath();

			ArrayList<File> list = new ArrayList<>();

			File flist[] = paths[0].listFiles();
			parent = paths[0].getParentFile();

			list.add(null);

			if (parent != null) {
				list.add(parent);
			}

			if (flist != null) {
				Arrays.sort(flist, new DirSort());
				Collections.addAll(list, flist);
			}
			return list;
		}

		@Override
		protected void onPostExecute(List<File> list) {
			if (list != null && !list.isEmpty()) {
				LinearLayout listView = (LinearLayout)
						browser.get().getActivity().findViewById(R.id.game_list);
				browser.get().createListHeader(heading, listView, false);
				for (final File file : list) {
					if (file != null && !file.isDirectory() && !file.getAbsolutePath().equals("/data"))
						continue;
					final View childview = browser.get().getActivity().getLayoutInflater().inflate(
							R.layout.browser_fragment_item, null, false);

					if (file == null) {
						((TextView) childview.findViewById(R.id.item_name)).setText(R.string.folder_select);
					} else if (file == parent)
						((TextView) childview.findViewById(R.id.item_name)).setText("..");
					else
						((TextView) childview.findViewById(R.id.item_name)).setText(file.getName());

					ImageView icon = (ImageView) childview.findViewById(R.id.item_icon);
					icon.setImageResource(file == null
							? R.drawable.ic_settings: file.isDirectory()
							? R.drawable.ic_folder_black_24dp : R.drawable.disk_unknown);
					browser.get().configureTheme(childview, true);

					childview.setTag(file);

					// vw.findViewById(R.id.childview).setBackgroundColor(0xFFFFFFFF);

					childview.findViewById(R.id.childview).setOnClickListener(
							new OnClickListener() {
								public void onClick(View view) {
									if (file != null && file.isDirectory()) {
										(new navigate(browser.get())).executeOnExecutor(
												AsyncTask.THREAD_POOL_EXECUTOR, file);
										ScrollView sv = (ScrollView) browser.get().getActivity()
												.findViewById(R.id.game_scroller);
										sv.scrollTo(0, 0);
										browser.get().vib.vibrate(50);
									} else if (view.getTag() == null) {
										browser.get().vib.vibrate(250);

										if (browser.get().games) {
											browser.get().game_directory = heading;
											browser.get().mPrefs.edit().putString(
													Config.pref_games, heading).apply();
											if (Build.VERSION.SDK_INT >= Build.VERSION_CODES.N) {
												browser.get().mCallback.onFolderSelected(FileProvider
														.getUriForFile(browser.get().getActivity(),
																"com.reicast.emulator.provider",
																new File(browser.get().game_directory)));
											} else {
												browser.get().mCallback.onFolderSelected(Uri.fromFile(
														new File(browser.get().game_directory)));
											}


										} else {
											browser.get().home_directory = heading
													.replace("/data", "");
											browser.get().mPrefs.edit().putString(
													Config.pref_home, browser.get().home_directory).apply();
											if (browser.get().requireDataBIOS()) {
												browser.get().showToastMessage(browser.get().getActivity()
														.getString(R.string.config_data, browser.get()
																.home_directory), Snackbar.LENGTH_LONG);
											}
											if (Build.VERSION.SDK_INT >= Build.VERSION_CODES.N) {
												browser.get().mCallback.onFolderSelected(FileProvider
														.getUriForFile(browser.get().getActivity(),
																"com.reicast.emulator.provider",
																new File(browser.get().home_directory)));
											} else {
												browser.get().mCallback.onFolderSelected(Uri.fromFile(
														new File(browser.get().home_directory)));
											}
											//JNIdc.config(browser.get().home_directory);
										}

									}
								}
							});
					listView.addView(childview);
				}
				listView.invalidate();
			}
		}
	}

    private boolean requireDataBIOS() {
        File data_directory = new File(home_directory, "data");
        if (data_directory.exists() && data_directory.isDirectory()) {
            File bios = new File(home_directory, "data/dc_boot.bin");
            File flash = new File(home_directory, "data/dc_flash.bin");
            return !(bios.exists() && flash.exists());
        } else {
            if (data_directory.mkdirs()) {
                File bios = new File(home_directory, "dc_boot.bin");
                if (bios.renameTo(new File(home_directory, "data/dc_boot.bin"))) {
                    return !new File(home_directory, "dc_flash.bin").renameTo(
                            new File(home_directory, "data/dc_flash.bin"));
                }
            }
            return true;
        }
    }

	private void configureTheme(View childview, boolean useTint) {
		int app_theme = mPrefs.getInt(Config.pref_app_theme, 0);
		ImageView icon = (ImageView) childview.findViewById(R.id.item_icon);
		if (app_theme == 7) {
			childview.findViewById(R.id.childview)
					.setBackgroundResource(R.drawable.game_selector_dream);
			if (useTint)
				ImageViewCompat.setImageTintList(icon, ColorStateList.valueOf(
						ContextCompat.getColor(getActivity(), R.color.colorDreamTint)));
		} else if (app_theme == 1) {
			childview.findViewById(R.id.childview)
					.setBackgroundResource(R.drawable.game_selector_blue);
			if (useTint)
				ImageViewCompat.setImageTintList(icon, ColorStateList.valueOf(
						ContextCompat.getColor(getActivity(), R.color.colorBlueTint)));
		} else {
			childview.findViewById(R.id.childview)
					.setBackgroundResource(R.drawable.game_selector_dark);
			if (useTint)
				ImageViewCompat.setImageTintList(icon, ColorStateList.valueOf(
						ContextCompat.getColor(getActivity(), R.color.colorDarkTint)));
		}
	}

	private void showToastMessage(String message, int duration) {
		ConstraintLayout layout = (ConstraintLayout) getActivity().findViewById(R.id.mainui_layout);
		Snackbar snackbar = Snackbar.make(layout, message, duration);
		View snackbarLayout = snackbar.getView();
		TextView textView = (TextView) snackbarLayout.findViewById(
				android.support.design.R.id.snackbar_text);
		textView.setGravity(Gravity.CENTER_VERTICAL);
		if (Build.VERSION.SDK_INT >= Build.VERSION_CODES.JELLY_BEAN_MR1)
			textView.setTextAlignment(View.TEXT_ALIGNMENT_GRAVITY);
		Drawable drawable;
		if (android.os.Build.VERSION.SDK_INT > Build.VERSION_CODES.M) {
			drawable = getResources().getDrawable(
					R.drawable.ic_subdirectory_arrow_right, getActivity().getTheme());
		} else {
			drawable = VectorDrawableCompat.create(getResources(),
					R.drawable.ic_subdirectory_arrow_right, getActivity().getTheme());
		}
		textView.setCompoundDrawablesWithIntrinsicBounds(drawable, null, null, null);
		textView.setCompoundDrawablePadding(getResources()
				.getDimensionPixelOffset(R.dimen.snackbar_icon_padding));
		snackbar.show();
	}
}<|MERGE_RESOLUTION|>--- conflicted
+++ resolved
@@ -3,7 +3,6 @@
 import android.app.Activity;
 import android.content.Context;
 import android.content.SharedPreferences;
-import android.content.res.ColorStateList;
 import android.graphics.Typeface;
 import android.graphics.drawable.Drawable;
 import android.net.Uri;
@@ -17,9 +16,7 @@
 import android.support.design.widget.Snackbar;
 import android.support.graphics.drawable.VectorDrawableCompat;
 import android.support.v4.app.Fragment;
-import android.support.v4.content.ContextCompat;
 import android.support.v4.content.FileProvider;
-import android.support.v4.widget.ImageViewCompat;
 import android.view.Gravity;
 import android.view.LayoutInflater;
 import android.view.View;
@@ -187,12 +184,8 @@
 	public static void installButtons(SharedPreferences prefs) {
 		try {
 			File buttons = null;
-<<<<<<< HEAD
-			String theme = mPrefs.getString(Config.pref_button_theme, null);
-=======
 			// TODO button themes
 			String theme = prefs.getString(Config.pref_theme, null);
->>>>>>> cae22b9f
 			if (theme != null) {
 				buttons = new File(theme);
 			}
@@ -202,16 +195,7 @@
 			if (buttons != null && buttons.exists()) {
 				in = new FileInputStream(buttons);
 			} else if (!file.exists() || file.length() == 0) {
-<<<<<<< HEAD
-				try {
-					file.createNewFile();
-				} catch (Exception e) {
-					// N+ files be broken
-				}
-				in = getActivity().getAssets().open("buttons.png");
-=======
 				in = Emulator.getAppContext().getAssets().open("buttons.png");
->>>>>>> cae22b9f
 			}
 			if (in != null) {
 				OutputStream out = new FileOutputStream(file);
@@ -593,27 +577,6 @@
     }
 
 	private void configureTheme(View childview, boolean useTint) {
-		int app_theme = mPrefs.getInt(Config.pref_app_theme, 0);
-		ImageView icon = (ImageView) childview.findViewById(R.id.item_icon);
-		if (app_theme == 7) {
-			childview.findViewById(R.id.childview)
-					.setBackgroundResource(R.drawable.game_selector_dream);
-			if (useTint)
-				ImageViewCompat.setImageTintList(icon, ColorStateList.valueOf(
-						ContextCompat.getColor(getActivity(), R.color.colorDreamTint)));
-		} else if (app_theme == 1) {
-			childview.findViewById(R.id.childview)
-					.setBackgroundResource(R.drawable.game_selector_blue);
-			if (useTint)
-				ImageViewCompat.setImageTintList(icon, ColorStateList.valueOf(
-						ContextCompat.getColor(getActivity(), R.color.colorBlueTint)));
-		} else {
-			childview.findViewById(R.id.childview)
-					.setBackgroundResource(R.drawable.game_selector_dark);
-			if (useTint)
-				ImageViewCompat.setImageTintList(icon, ColorStateList.valueOf(
-						ContextCompat.getColor(getActivity(), R.color.colorDarkTint)));
-		}
 	}
 
 	private void showToastMessage(String message, int duration) {
