--- conflicted
+++ resolved
@@ -28,40 +28,6 @@
 	public static native void rendtermJava();
 
 	public static native void vjoy(int id,float x, float y, float w, float h);
-<<<<<<< HEAD
-	//public static native int play(short result[],int size);
-
-	public static native void initControllers(boolean[] controllers, int[][] peripherals);
-
-	public static native void setupMic(Object sip);
-	public static native void diskSwap(String disk);
-	public static native void vmuSwap();
-	public static native void setupVmu(Object sip);
-	public static native void dynarec(int dynarec);
-	public static native void idleskip(int idleskip);
-	public static native void unstable(int unstable);
-	public static native void safemode(int safemode);
-	public static native void cable(int cable);
-	public static native void region(int region);
-	public static native void broadcast(int broadcast);
-	public static native void rtt(int rtt);
-	public static native void limitfps(int limiter);
-	public static native void nobatch(int nobatch);
-	public static native void nosound(int noaudio);
-	public static native void mipmaps(int mipmaps);
-	public static native void widescreen(int stretch);
-	public static native void subdivide(int subdivide);
-	public static native void frameskip(int frames);
-	public static native void clipping(int clipping);
-	public static native void pvrrender(int render);
-	public static native void syncedrender(int sync);
-	public static native void modvols(int volumes);
-	public static native void resolutionv(int resolutionv);
-	public static native void resolutionh(int resolutionv);
-	public static native void bootdisk(String disk);
-	public static native void usereios(int reios);
-	public static native void dreamtime(long clock);
-=======
 
 	public static native void getControllers(int[] controllers, int[][] peripherals);
 
@@ -74,7 +40,6 @@
 	public static native void guiOpenSettings();
 	public static native boolean guiIsOpen();
 	public static native boolean guiIsContentBrowser();
->>>>>>> cae22b9f
 
 	public static void show_osd() {
 		JNIdc.vjoy(13, 1,0,0,0);
