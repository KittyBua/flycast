--- conflicted
+++ resolved
@@ -1,1121 +1,563 @@
-<<<<<<< HEAD
-﻿<?xml version="1.0" encoding="utf-8"?>
-<Project DefaultTargets="Build" ToolsVersion="12.0" xmlns="http://schemas.microsoft.com/developer/msbuild/2003">
-  <ItemGroup Label="ProjectConfigurations">
-    <ProjectConfiguration Include="Fast|Win32">
-      <Configuration>Fast</Configuration>
-      <Platform>Win32</Platform>
-    </ProjectConfiguration>
-    <ProjectConfiguration Include="Fast|x64">
-      <Configuration>Fast</Configuration>
-      <Platform>x64</Platform>
-    </ProjectConfiguration>
-    <ProjectConfiguration Include="Slow|Win32">
-      <Configuration>Slow</Configuration>
-      <Platform>Win32</Platform>
-    </ProjectConfiguration>
-    <ProjectConfiguration Include="Slow|x64">
-      <Configuration>Slow</Configuration>
-      <Platform>x64</Platform>
-    </ProjectConfiguration>
-  </ItemGroup>
-  <ItemGroup>
-    <ClCompile Include="..\core\cfg\cl.cpp" />
-    <ClCompile Include="..\core\cfg\cfg.cpp" />
-    <ClCompile Include="..\core\cfg\ini.cpp" />
-    <ClCompile Include="..\core\deps\chdpsr\cdipsr.cpp" />
-    <ClCompile Include="..\core\deps\chdr\chdr.cpp" />
-    <ClCompile Include="..\core\deps\coreio\coreio.cpp" />
-    <ClCompile Include="..\core\deps\crypto\md5.cpp" />
-    <ClCompile Include="..\core\deps\crypto\sha1.cpp" />
-    <ClCompile Include="..\core\deps\libelf\elf.cpp" />
-    <ClCompile Include="..\core\deps\libelf\elf32.cpp" />
-    <ClCompile Include="..\core\deps\libelf\elf64.cpp" />
-    <ClCompile Include="..\core\deps\libpng\png.c" />
-    <ClCompile Include="..\core\deps\libpng\pngerror.c" />
-    <ClCompile Include="..\core\deps\libpng\pngget.c" />
-    <ClCompile Include="..\core\deps\libpng\pngmem.c" />
-    <ClCompile Include="..\core\deps\libpng\pngpread.c" />
-    <ClCompile Include="..\core\deps\libpng\pngread.c" />
-    <ClCompile Include="..\core\deps\libpng\pngrio.c" />
-    <ClCompile Include="..\core\deps\libpng\pngrtran.c" />
-    <ClCompile Include="..\core\deps\libpng\pngrutil.c" />
-    <ClCompile Include="..\core\deps\libpng\pngset.c" />
-    <ClCompile Include="..\core\deps\libpng\pngtrans.c" />
-    <ClCompile Include="..\core\deps\libpng\pngwio.c" />
-    <ClCompile Include="..\core\deps\libpng\pngwrite.c" />
-    <ClCompile Include="..\core\deps\libpng\pngwtran.c" />
-    <ClCompile Include="..\core\deps\libpng\pngwutil.c" />
-    <ClCompile Include="..\core\deps\libwebsocket\base64-decode.c" />
-    <ClCompile Include="..\core\deps\libwebsocket\client-handshake.c" />
-    <ClCompile Include="..\core\deps\libwebsocket\client-parser.c" />
-    <ClCompile Include="..\core\deps\libwebsocket\client.c" />
-    <ClCompile Include="..\core\deps\libwebsocket\context.c" />
-    <ClCompile Include="..\core\deps\libwebsocket\extension-deflate-frame.c" />
-    <ClCompile Include="..\core\deps\libwebsocket\extension-deflate-stream.c" />
-    <ClCompile Include="..\core\deps\libwebsocket\extension.c" />
-    <ClCompile Include="..\core\deps\libwebsocket\handshake.c" />
-    <ClCompile Include="..\core\deps\libwebsocket\libwebsockets.c" />
-    <ClCompile Include="..\core\deps\libwebsocket\lws-plat-unix.c" />
-    <ClCompile Include="..\core\deps\libwebsocket\lws-plat-win.c" />
-    <ClCompile Include="..\core\deps\libwebsocket\output.c" />
-    <ClCompile Include="..\core\deps\libwebsocket\parsers.c" />
-    <ClCompile Include="..\core\deps\libwebsocket\pollfd.c" />
-    <ClCompile Include="..\core\deps\libwebsocket\server-handshake.c" />
-    <ClCompile Include="..\core\deps\libwebsocket\server.c" />
-    <ClCompile Include="..\core\deps\libwebsocket\service.c" />
-    <ClCompile Include="..\core\deps\libwebsocket\sha-1.c" />
+<?xml version="1.0" encoding="utf-8"?>
+<Project DefaultTargets="Build" ToolsVersion="14.0" xmlns="http://schemas.microsoft.com/developer/msbuild/2003">
+  <ItemGroup Label="ProjectConfigurations">
+    <ProjectConfiguration Include="Fast|Win32">
+      <Configuration>Fast</Configuration>
+      <Platform>Win32</Platform>
+    </ProjectConfiguration>
+    <ProjectConfiguration Include="Fast|x64">
+      <Configuration>Fast</Configuration>
+      <Platform>x64</Platform>
+    </ProjectConfiguration>
+    <ProjectConfiguration Include="Slow|Win32">
+      <Configuration>Slow</Configuration>
+      <Platform>Win32</Platform>
+    </ProjectConfiguration>
+    <ProjectConfiguration Include="Slow|x64">
+      <Configuration>Slow</Configuration>
+      <Platform>x64</Platform>
+    </ProjectConfiguration>
+  </ItemGroup>
+  <ItemGroup>
+    <ClCompile Include="..\core\cfg\cl.cpp" />
+    <ClCompile Include="..\core\cfg\cfg.cpp" />
+    <ClCompile Include="..\core\cfg\ini.cpp" />
+    <ClCompile Include="..\core\deps\chdpsr\cdipsr.cpp" />
+    <ClCompile Include="..\core\deps\chdr\chdr.cpp" />
+    <ClCompile Include="..\core\deps\coreio\coreio.cpp" />
+    <ClCompile Include="..\core\deps\crypto\md5.cpp" />
+    <ClCompile Include="..\core\deps\crypto\sha1.cpp" />
+    <ClCompile Include="..\core\deps\libelf\elf.cpp" />
+    <ClCompile Include="..\core\deps\libelf\elf32.cpp" />
+    <ClCompile Include="..\core\deps\libelf\elf64.cpp" />
+    <ClCompile Include="..\core\deps\libpng\png.c" />
+    <ClCompile Include="..\core\deps\libpng\pngerror.c" />
+    <ClCompile Include="..\core\deps\libpng\pngget.c" />
+    <ClCompile Include="..\core\deps\libpng\pngmem.c" />
+    <ClCompile Include="..\core\deps\libpng\pngpread.c" />
+    <ClCompile Include="..\core\deps\libpng\pngread.c" />
+    <ClCompile Include="..\core\deps\libpng\pngrio.c" />
+    <ClCompile Include="..\core\deps\libpng\pngrtran.c" />
+    <ClCompile Include="..\core\deps\libpng\pngrutil.c" />
+    <ClCompile Include="..\core\deps\libpng\pngset.c" />
+    <ClCompile Include="..\core\deps\libpng\pngtrans.c" />
+    <ClCompile Include="..\core\deps\libpng\pngwio.c" />
+    <ClCompile Include="..\core\deps\libpng\pngwrite.c" />
+    <ClCompile Include="..\core\deps\libpng\pngwtran.c" />
+    <ClCompile Include="..\core\deps\libpng\pngwutil.c" />
+    <ClCompile Include="..\core\deps\libwebsocket\base64-decode.c" />
+    <ClCompile Include="..\core\deps\libwebsocket\client-handshake.c" />
+    <ClCompile Include="..\core\deps\libwebsocket\client-parser.c" />
+    <ClCompile Include="..\core\deps\libwebsocket\client.c" />
+    <ClCompile Include="..\core\deps\libwebsocket\context.c" />
+    <ClCompile Include="..\core\deps\libwebsocket\extension-deflate-frame.c" />
+    <ClCompile Include="..\core\deps\libwebsocket\extension-deflate-stream.c" />
+    <ClCompile Include="..\core\deps\libwebsocket\extension.c" />
+    <ClCompile Include="..\core\deps\libwebsocket\handshake.c" />
+    <ClCompile Include="..\core\deps\libwebsocket\libwebsockets.c" />
+    <ClCompile Include="..\core\deps\libwebsocket\lws-plat-unix.c" />
+    <ClCompile Include="..\core\deps\libwebsocket\lws-plat-win.c" />
+    <ClCompile Include="..\core\deps\libwebsocket\output.c" />
+    <ClCompile Include="..\core\deps\libwebsocket\parsers.c" />
+    <ClCompile Include="..\core\deps\libwebsocket\pollfd.c" />
+    <ClCompile Include="..\core\deps\libwebsocket\server-handshake.c" />
+    <ClCompile Include="..\core\deps\libwebsocket\server.c" />
+    <ClCompile Include="..\core\deps\libwebsocket\service.c" />
+    <ClCompile Include="..\core\deps\libwebsocket\sha-1.c" />
     <ClCompile Include="..\core\deps\xbrz\xbrz.cpp" />
-    <ClCompile Include="..\core\deps\zlib\adler32.c" />
-    <ClCompile Include="..\core\deps\zlib\compress.c" />
-    <ClCompile Include="..\core\deps\zlib\crc32.c" />
-    <ClCompile Include="..\core\deps\zlib\deflate.c" />
-    <ClCompile Include="..\core\deps\zlib\infback.c" />
-    <ClCompile Include="..\core\deps\zlib\inffast.c" />
-    <ClCompile Include="..\core\deps\zlib\inflate.c" />
-    <ClCompile Include="..\core\deps\zlib\inftrees.c" />
-    <ClCompile Include="..\core\deps\zlib\trees.c" />
-    <ClCompile Include="..\core\deps\zlib\uncompr.c" />
-    <ClCompile Include="..\core\deps\zlib\zutil.c" />
-    <ClCompile Include="..\core\emitter\x86_emitter.cpp" />
-    <ClCompile Include="..\core\hw\aica\aica.cpp" />
-    <ClCompile Include="..\core\hw\aica\aica_if.cpp" />
-    <ClCompile Include="..\core\hw\aica\aica_mem.cpp" />
-    <ClCompile Include="..\core\hw\aica\dsp.cpp" />
+    <ClCompile Include="..\core\deps\zlib\adler32.c" />
+    <ClCompile Include="..\core\deps\zlib\compress.c" />
+    <ClCompile Include="..\core\deps\zlib\crc32.c" />
+    <ClCompile Include="..\core\deps\zlib\deflate.c" />
+    <ClCompile Include="..\core\deps\zlib\infback.c" />
+    <ClCompile Include="..\core\deps\zlib\inffast.c" />
+    <ClCompile Include="..\core\deps\zlib\inflate.c" />
+    <ClCompile Include="..\core\deps\zlib\inftrees.c" />
+    <ClCompile Include="..\core\deps\zlib\trees.c" />
+    <ClCompile Include="..\core\deps\zlib\uncompr.c" />
+    <ClCompile Include="..\core\deps\zlib\zutil.c" />
+    <ClCompile Include="..\core\emitter\x86_emitter.cpp" />
+    <ClCompile Include="..\core\hw\aica\aica.cpp" />
+    <ClCompile Include="..\core\hw\aica\aica_if.cpp" />
+    <ClCompile Include="..\core\hw\aica\aica_mem.cpp" />
+    <ClCompile Include="..\core\hw\aica\dsp.cpp" />
     <ClCompile Include="..\core\hw\aica\dsp_interp.cpp" />
-    <ClCompile Include="..\core\hw\aica\sgc_if.cpp" />
-    <ClCompile Include="..\core\hw\arm7\arm7.cpp" />
-    <ClCompile Include="..\core\hw\arm7\arm_mem.cpp" />
-    <ClCompile Include="..\core\hw\arm7\vbaARM.cpp" />
-    <ClCompile Include="..\core\hw\arm7\virt_arm.cpp" />
-    <ClCompile Include="..\core\hw\gdrom\gdromv3.cpp" />
-    <ClCompile Include="..\core\hw\gdrom\gdrom_response.cpp" />
-    <ClCompile Include="..\core\hw\holly\holly_intc.cpp" />
-    <ClCompile Include="..\core\hw\holly\sb.cpp" />
-    <ClCompile Include="..\core\hw\holly\sb_dma.cpp" />
-    <ClCompile Include="..\core\hw\holly\sb_mem.cpp" />
-    <ClCompile Include="..\core\hw\maple\maple_cfg.cpp" />
-    <ClCompile Include="..\core\hw\maple\maple_devs.cpp" />
-    <ClCompile Include="..\core\hw\maple\maple_helper.cpp" />
-    <ClCompile Include="..\core\hw\maple\maple_if.cpp" />
+    <ClCompile Include="..\core\hw\aica\sgc_if.cpp" />
+    <ClCompile Include="..\core\hw\arm7\arm7.cpp" />
+    <ClCompile Include="..\core\hw\arm7\arm_mem.cpp" />
+    <ClCompile Include="..\core\hw\arm7\vbaARM.cpp" />
+    <ClCompile Include="..\core\hw\arm7\virt_arm.cpp" />
+    <ClCompile Include="..\core\hw\gdrom\gdromv3.cpp" />
+    <ClCompile Include="..\core\hw\gdrom\gdrom_response.cpp" />
+    <ClCompile Include="..\core\hw\holly\holly_intc.cpp" />
+    <ClCompile Include="..\core\hw\holly\sb.cpp" />
+    <ClCompile Include="..\core\hw\holly\sb_dma.cpp" />
+    <ClCompile Include="..\core\hw\holly\sb_mem.cpp" />
+    <ClCompile Include="..\core\hw\maple\maple_cfg.cpp" />
+    <ClCompile Include="..\core\hw\maple\maple_devs.cpp" />
+    <ClCompile Include="..\core\hw\maple\maple_helper.cpp" />
+    <ClCompile Include="..\core\hw\maple\maple_if.cpp" />
+    <ClCompile Include="..\core\hw\mem\_vmem.cpp" />
     <ClCompile Include="..\core\hw\modem\modem.cpp" />
     <ClCompile Include="..\core\hw\modem\picoppp.cpp" />
-    <ClCompile Include="..\core\hw\mem\_vmem.cpp" />
-    <ClCompile Include="..\core\hw\naomi\naomi.cpp" />
-    <ClCompile Include="..\core\hw\naomi\naomi_cart.cpp" />
-    <ClCompile Include="..\core\hw\pvr\drkPvr.cpp" />
-    <ClCompile Include="..\core\hw\pvr\pvr_mem.cpp" />
-    <ClCompile Include="..\core\hw\pvr\pvr_regs.cpp" />
-    <ClCompile Include="..\core\hw\pvr\pvr_sb_regs.cpp" />
-    <ClCompile Include="..\core\hw\pvr\Renderer_if.cpp" />
-    <ClCompile Include="..\core\hw\pvr\spg.cpp" />
-    <ClCompile Include="..\core\hw\pvr\ta.cpp" />
-    <ClCompile Include="..\core\hw\pvr\ta_vtx.cpp" />
-    <ClCompile Include="..\core\hw\pvr\ta_ctx.cpp" />
-    <ClCompile Include="..\core\hw\sh4\dyna\blockmanager.cpp" />
-    <ClCompile Include="..\core\hw\sh4\dyna\decoder.cpp" />
-    <ClCompile Include="..\core\hw\sh4\dyna\driver.cpp" />
-    <ClCompile Include="..\core\hw\sh4\dyna\shil.cpp" />
-    <ClCompile Include="..\core\hw\sh4\interpr\sh4_fpu.cpp" />
-    <ClCompile Include="..\core\hw\sh4\interpr\sh4_interpreter.cpp" />
-    <ClCompile Include="..\core\hw\sh4\interpr\sh4_opcodes.cpp" />
-    <ClCompile Include="..\core\hw\sh4\modules\bsc.cpp" />
-    <ClCompile Include="..\core\hw\sh4\modules\ccn.cpp" />
-    <ClCompile Include="..\core\hw\sh4\modules\cpg.cpp" />
-    <ClCompile Include="..\core\hw\sh4\modules\dmac.cpp" />
-    <ClCompile Include="..\core\hw\sh4\modules\intc.cpp" />
-    <ClCompile Include="..\core\hw\sh4\modules\mmu.cpp" />
-    <ClCompile Include="..\core\hw\sh4\modules\rtc.cpp" />
-    <ClCompile Include="..\core\hw\sh4\modules\serial.cpp" />
-    <ClCompile Include="..\core\hw\sh4\modules\tmu.cpp" />
-    <ClCompile Include="..\core\hw\sh4\modules\ubc.cpp" />
-    <ClCompile Include="..\core\hw\sh4\sh4_interrupts.cpp" />
-    <ClCompile Include="..\core\hw\sh4\sh4_mmr.cpp" />
-    <ClCompile Include="..\core\hw\sh4\sh4_mem.cpp" />
-    <ClCompile Include="..\core\hw\sh4\sh4_opcode_list.cpp" />
-    <ClCompile Include="..\core\hw\sh4\sh4_core_regs.cpp" />
-    <ClCompile Include="..\core\hw\sh4\sh4_rom.cpp" />
-    <ClCompile Include="..\core\hw\sh4\sh4_sched.cpp" />
-    <ClCompile Include="..\core\imgread\cdi.cpp" />
-    <ClCompile Include="..\core\imgread\chd.cpp" />
-    <ClCompile Include="..\core\imgread\common.cpp" />
-    <ClCompile Include="..\core\imgread\gdi.cpp" />
-    <ClCompile Include="..\core\imgread\ImgReader.cpp" />
-    <ClCompile Include="..\core\imgread\ioctl.cpp" />
-    <ClCompile Include="..\core\linux\common.cpp">
-      <ExcludedFromBuild Condition="'$(Configuration)|$(Platform)'=='Slow|Win32'">true</ExcludedFromBuild>
-      <ExcludedFromBuild Condition="'$(Configuration)|$(Platform)'=='Slow|x64'">true</ExcludedFromBuild>
-      <ExcludedFromBuild Condition="'$(Configuration)|$(Platform)'=='Fast|Win32'">true</ExcludedFromBuild>
-      <ExcludedFromBuild Condition="'$(Configuration)|$(Platform)'=='Fast|x64'">true</ExcludedFromBuild>
-    </ClCompile>
-    <ClCompile Include="..\core\linux\context.cpp">
-      <ExcludedFromBuild Condition="'$(Configuration)|$(Platform)'=='Fast|Win32'">true</ExcludedFromBuild>
-      <ExcludedFromBuild Condition="'$(Configuration)|$(Platform)'=='Slow|Win32'">true</ExcludedFromBuild>
-      <ExcludedFromBuild Condition="'$(Configuration)|$(Platform)'=='Fast|x64'">true</ExcludedFromBuild>
-      <ExcludedFromBuild Condition="'$(Configuration)|$(Platform)'=='Slow|x64'">true</ExcludedFromBuild>
-    </ClCompile>
-    <ClCompile Include="..\core\linux\nixprof.cpp">
-      <ExcludedFromBuild Condition="'$(Configuration)|$(Platform)'=='Slow|Win32'">true</ExcludedFromBuild>
-      <ExcludedFromBuild Condition="'$(Configuration)|$(Platform)'=='Slow|x64'">true</ExcludedFromBuild>
-      <ExcludedFromBuild Condition="'$(Configuration)|$(Platform)'=='Fast|Win32'">true</ExcludedFromBuild>
-      <ExcludedFromBuild Condition="'$(Configuration)|$(Platform)'=='Fast|x64'">true</ExcludedFromBuild>
-    </ClCompile>
-    <ClCompile Include="..\core\nullDC.cpp" />
-    <ClCompile Include="..\core\oslib\audiobackend_directsound.cpp" />
-    <ClCompile Include="..\core\oslib\audiostream.cpp" />
-    <ClCompile Include="..\core\profiler\profiler.cpp" />
-    <ClCompile Include="..\core\rec-ARM\rec_arm.cpp">
-      <ExcludedFromBuild Condition="'$(Configuration)|$(Platform)'=='Slow|Win32'">true</ExcludedFromBuild>
-      <ExcludedFromBuild Condition="'$(Configuration)|$(Platform)'=='Slow|x64'">true</ExcludedFromBuild>
-      <ExcludedFromBuild Condition="'$(Configuration)|$(Platform)'=='Fast|Win32'">true</ExcludedFromBuild>
-      <ExcludedFromBuild Condition="'$(Configuration)|$(Platform)'=='Fast|x64'">true</ExcludedFromBuild>
-    </ClCompile>
-    <ClCompile Include="..\core\rec-cpp\rec_cpp.cpp">
-      <AdditionalOptions Condition="'$(Configuration)|$(Platform)'=='Fast|x64'">/bigobj %(AdditionalOptions)</AdditionalOptions>
-      <AdditionalOptions Condition="'$(Configuration)|$(Platform)'=='Slow|x64'">/bigobj %(AdditionalOptions)</AdditionalOptions>
-    </ClCompile>
-    <ClCompile Include="..\core\rec-x64\rec_x64.cpp" />
-    <ClCompile Include="..\core\rec-x86\rec_x86_driver.cpp">
-      <ExcludedFromBuild Condition="'$(Configuration)|$(Platform)'=='Fast|x64'">true</ExcludedFromBuild>
-      <ExcludedFromBuild Condition="'$(Configuration)|$(Platform)'=='Slow|x64'">true</ExcludedFromBuild>
-    </ClCompile>
-    <ClCompile Include="..\core\rec-x86\rec_x86_il.cpp">
-      <ExcludedFromBuild Condition="'$(Configuration)|$(Platform)'=='Fast|x64'">true</ExcludedFromBuild>
-      <ExcludedFromBuild Condition="'$(Configuration)|$(Platform)'=='Slow|x64'">true</ExcludedFromBuild>
-    </ClCompile>
-    <ClCompile Include="..\core\rec-x86\rec_x86_asm.cpp">
-      <ExcludedFromBuild Condition="'$(Configuration)|$(Platform)'=='Fast|x64'">true</ExcludedFromBuild>
-      <ExcludedFromBuild Condition="'$(Configuration)|$(Platform)'=='Slow|x64'">true</ExcludedFromBuild>
-    </ClCompile>
-    <ClCompile Include="..\core\reios\descrambl.cpp" />
-    <ClCompile Include="..\core\reios\gdrom_hle.cpp" />
-    <ClCompile Include="..\core\reios\reios.cpp" />
-    <ClCompile Include="..\core\reios\reios_elf.cpp" />
-    <ClCompile Include="..\core\rend\d3d11\d3d11.cpp" />
-    <ClCompile Include="..\core\rend\gles\gldraw.cpp" />
-    <ClCompile Include="..\core\rend\gles\gles.cpp" />
-    <ClCompile Include="..\core\rend\gles\gltex.cpp" />
-    <ClCompile Include="..\core\rend\soft\softrend.cpp" />
-    <ClCompile Include="..\core\rend\TexCache.cpp" />
-    <ClCompile Include="..\core\stdclass.cpp" />
-    <ClCompile Include="..\core\webui\server.cpp" />
-    <ClCompile Include="..\core\windows\winmain.cpp" />
-  </ItemGroup>
-  <ItemGroup>
-    <ClInclude Include="..\core\build.h" />
-    <ClInclude Include="..\core\cfg\cfg.h" />
-    <ClInclude Include="..\core\cfg\ini.h" />
-    <ClInclude Include="..\core\deps\chdpsr\cdipsr.h" />
-    <ClInclude Include="..\core\deps\chdr\chd.h" />
-    <ClInclude Include="..\core\deps\chdr\coretypes.h" />
-    <ClInclude Include="..\core\deps\coreio\coreio.h" />
-    <ClInclude Include="..\core\deps\crypto\md5.h" />
-    <ClInclude Include="..\core\deps\crypto\sha1.h" />
-    <ClInclude Include="..\core\deps\libelf\debug.h" />
-    <ClInclude Include="..\core\deps\libelf\elf.h" />
-    <ClInclude Include="..\core\deps\libelf\elf32.h" />
-    <ClInclude Include="..\core\deps\libelf\elf64.h" />
-    <ClInclude Include="..\core\deps\libpng\config.h" />
-    <ClInclude Include="..\core\deps\libpng\png.h" />
-    <ClInclude Include="..\core\deps\libpng\pngconf.h" />
-    <ClInclude Include="..\core\deps\libpng\pngpriv.h" />
-    <ClInclude Include="..\core\deps\libwebsocket\extension-deflate-frame.h" />
-    <ClInclude Include="..\core\deps\libwebsocket\extension-deflate-stream.h" />
-    <ClInclude Include="..\core\deps\libwebsocket\libwebsockets.h" />
-    <ClInclude Include="..\core\deps\libwebsocket\lws_config.h" />
-    <ClInclude Include="..\core\deps\libwebsocket\private-libwebsockets.h" />
-    <ClInclude Include="..\core\deps\zlib\crc32.h" />
-    <ClInclude Include="..\core\deps\zlib\deflate.h" />
-    <ClInclude Include="..\core\deps\zlib\inffast.h" />
-    <ClInclude Include="..\core\deps\zlib\inffixed.h" />
-    <ClInclude Include="..\core\deps\zlib\inflate.h" />
-    <ClInclude Include="..\core\deps\zlib\inftrees.h" />
-    <ClInclude Include="..\core\deps\zlib\trees.h" />
-    <ClInclude Include="..\core\deps\zlib\zconf.h" />
-    <ClInclude Include="..\core\deps\zlib\zconf.in.h" />
-    <ClInclude Include="..\core\deps\zlib\zlib.h" />
-    <ClInclude Include="..\core\deps\zlib\zutil.h" />
-    <ClInclude Include="..\core\emitter\generated_class_names.h" />
-    <ClInclude Include="..\core\emitter\generated_class_names_string.h" />
-    <ClInclude Include="..\core\emitter\generated_descriptors.h" />
-    <ClInclude Include="..\core\emitter\generated_indexes.h" />
-    <ClInclude Include="..\core\emitter\types.h" />
-    <ClInclude Include="..\core\emitter\x86_emitter.h" />
-    <ClInclude Include="..\core\emitter\x86_matcher.h" />
-    <ClInclude Include="..\core\emitter\x86_op_classes.h" />
-    <ClInclude Include="..\core\emitter\x86_op_encoder.h" />
-    <ClInclude Include="..\core\emitter\x86_op_table.h" />
-    <ClInclude Include="..\core\hw\aica\aica.h" />
-    <ClInclude Include="..\core\hw\aica\aica_if.h" />
-    <ClInclude Include="..\core\hw\aica\aica_mem.h" />
-    <ClInclude Include="..\core\hw\aica\dsp.h" />
-    <ClInclude Include="..\core\hw\aica\sgc_if.h" />
-    <ClInclude Include="..\core\hw\arm7\arm-new.h" />
-    <ClInclude Include="..\core\hw\arm7\arm7.h" />
-    <ClInclude Include="..\core\hw\arm7\arm_mem.h" />
-    <ClInclude Include="..\core\hw\arm7\resource.h" />
-    <ClInclude Include="..\core\hw\arm7\virt_arm.h" />
-    <ClInclude Include="..\core\hw\dc.h" />
-    <ClInclude Include="..\core\hw\flashrom\flashrom.h" />
-    <ClInclude Include="..\core\hw\gdrom\gdromv3.h" />
-    <ClInclude Include="..\core\hw\gdrom\gdrom_if.h" />
-    <ClInclude Include="..\core\hw\holly\holly_intc.h" />
-    <ClInclude Include="..\core\hw\holly\sb.h" />
-    <ClInclude Include="..\core\hw\holly\sb_mem.h" />
-    <ClInclude Include="..\core\hw\maple\maple_cfg.h" />
-    <ClInclude Include="..\core\hw\maple\maple_devs.h" />
-    <ClInclude Include="..\core\hw\maple\maple_helper.h" />
-    <ClInclude Include="..\core\hw\maple\maple_if.h" />
-    <ClInclude Include="..\core\hw\mem\_vmem.h" />
+    <ClCompile Include="..\core\hw\naomi\naomi.cpp" />
+    <ClCompile Include="..\core\hw\naomi\naomi_cart.cpp" />
+    <ClCompile Include="..\core\hw\pvr\drkPvr.cpp" />
+    <ClCompile Include="..\core\hw\pvr\pvr_mem.cpp" />
+    <ClCompile Include="..\core\hw\pvr\pvr_regs.cpp" />
+    <ClCompile Include="..\core\hw\pvr\pvr_sb_regs.cpp" />
+    <ClCompile Include="..\core\hw\pvr\Renderer_if.cpp" />
+    <ClCompile Include="..\core\hw\pvr\spg.cpp" />
+    <ClCompile Include="..\core\hw\pvr\ta.cpp" />
+    <ClCompile Include="..\core\hw\pvr\ta_vtx.cpp" />
+    <ClCompile Include="..\core\hw\pvr\ta_ctx.cpp" />
+    <ClCompile Include="..\core\hw\sh4\dyna\blockmanager.cpp" />
+    <ClCompile Include="..\core\hw\sh4\dyna\decoder.cpp" />
+    <ClCompile Include="..\core\hw\sh4\dyna\driver.cpp" />
+    <ClCompile Include="..\core\hw\sh4\dyna\shil.cpp" />
+    <ClCompile Include="..\core\hw\sh4\interpr\sh4_fpu.cpp" />
+    <ClCompile Include="..\core\hw\sh4\interpr\sh4_interpreter.cpp" />
+    <ClCompile Include="..\core\hw\sh4\interpr\sh4_opcodes.cpp" />
+    <ClCompile Include="..\core\hw\sh4\modules\bsc.cpp" />
+    <ClCompile Include="..\core\hw\sh4\modules\ccn.cpp" />
+    <ClCompile Include="..\core\hw\sh4\modules\cpg.cpp" />
+    <ClCompile Include="..\core\hw\sh4\modules\dmac.cpp" />
+    <ClCompile Include="..\core\hw\sh4\modules\intc.cpp" />
+    <ClCompile Include="..\core\hw\sh4\modules\mmu.cpp" />
+    <ClCompile Include="..\core\hw\sh4\modules\rtc.cpp" />
+    <ClCompile Include="..\core\hw\sh4\modules\serial.cpp" />
+    <ClCompile Include="..\core\hw\sh4\modules\tmu.cpp" />
+    <ClCompile Include="..\core\hw\sh4\modules\ubc.cpp" />
+    <ClCompile Include="..\core\hw\sh4\sh4_interrupts.cpp" />
+    <ClCompile Include="..\core\hw\sh4\sh4_mmr.cpp" />
+    <ClCompile Include="..\core\hw\sh4\sh4_mem.cpp" />
+    <ClCompile Include="..\core\hw\sh4\sh4_opcode_list.cpp" />
+    <ClCompile Include="..\core\hw\sh4\sh4_core_regs.cpp" />
+    <ClCompile Include="..\core\hw\sh4\sh4_rom.cpp" />
+    <ClCompile Include="..\core\hw\sh4\sh4_sched.cpp" />
+    <ClCompile Include="..\core\imgread\cdi.cpp" />
+    <ClCompile Include="..\core\imgread\chd.cpp" />
+    <ClCompile Include="..\core\imgread\common.cpp" />
+    <ClCompile Include="..\core\imgread\gdi.cpp" />
+    <ClCompile Include="..\core\imgread\ImgReader.cpp" />
+    <ClCompile Include="..\core\imgread\ioctl.cpp" />
+    <ClCompile Include="..\core\linux\common.cpp">
+      <ExcludedFromBuild Condition="'$(Configuration)|$(Platform)'=='Slow|Win32'">true</ExcludedFromBuild>
+      <ExcludedFromBuild Condition="'$(Configuration)|$(Platform)'=='Slow|x64'">true</ExcludedFromBuild>
+      <ExcludedFromBuild Condition="'$(Configuration)|$(Platform)'=='Fast|Win32'">true</ExcludedFromBuild>
+      <ExcludedFromBuild Condition="'$(Configuration)|$(Platform)'=='Fast|x64'">true</ExcludedFromBuild>
+    </ClCompile>
+    <ClCompile Include="..\core\linux\context.cpp">
+      <ExcludedFromBuild Condition="'$(Configuration)|$(Platform)'=='Fast|Win32'">true</ExcludedFromBuild>
+      <ExcludedFromBuild Condition="'$(Configuration)|$(Platform)'=='Slow|Win32'">true</ExcludedFromBuild>
+      <ExcludedFromBuild Condition="'$(Configuration)|$(Platform)'=='Fast|x64'">true</ExcludedFromBuild>
+      <ExcludedFromBuild Condition="'$(Configuration)|$(Platform)'=='Slow|x64'">true</ExcludedFromBuild>
+    </ClCompile>
+    <ClCompile Include="..\core\linux\nixprof.cpp">
+      <ExcludedFromBuild Condition="'$(Configuration)|$(Platform)'=='Slow|Win32'">true</ExcludedFromBuild>
+      <ExcludedFromBuild Condition="'$(Configuration)|$(Platform)'=='Slow|x64'">true</ExcludedFromBuild>
+      <ExcludedFromBuild Condition="'$(Configuration)|$(Platform)'=='Fast|Win32'">true</ExcludedFromBuild>
+      <ExcludedFromBuild Condition="'$(Configuration)|$(Platform)'=='Fast|x64'">true</ExcludedFromBuild>
+    </ClCompile>
+    <ClCompile Include="..\core\nullDC.cpp" />
+    <ClCompile Include="..\core\oslib\audiobackend_directsound.cpp" />
+    <ClCompile Include="..\core\oslib\audiostream.cpp" />
+    <ClCompile Include="..\core\profiler\profiler.cpp" />
+    <ClCompile Include="..\core\rec-ARM\rec_arm.cpp">
+      <ExcludedFromBuild Condition="'$(Configuration)|$(Platform)'=='Slow|Win32'">true</ExcludedFromBuild>
+      <ExcludedFromBuild Condition="'$(Configuration)|$(Platform)'=='Slow|x64'">true</ExcludedFromBuild>
+      <ExcludedFromBuild Condition="'$(Configuration)|$(Platform)'=='Fast|Win32'">true</ExcludedFromBuild>
+      <ExcludedFromBuild Condition="'$(Configuration)|$(Platform)'=='Fast|x64'">true</ExcludedFromBuild>
+    </ClCompile>
+    <ClCompile Include="..\core\rec-cpp\rec_cpp.cpp">
+      <AdditionalOptions Condition="'$(Configuration)|$(Platform)'=='Fast|x64'">/bigobj %(AdditionalOptions)</AdditionalOptions>
+      <AdditionalOptions Condition="'$(Configuration)|$(Platform)'=='Slow|x64'">/bigobj %(AdditionalOptions)</AdditionalOptions>
+    </ClCompile>
+    <ClCompile Include="..\core\rec-x64\rec_x64.cpp" />
+    <ClCompile Include="..\core\rec-x86\rec_x86_driver.cpp">
+      <ExcludedFromBuild Condition="'$(Configuration)|$(Platform)'=='Fast|x64'">true</ExcludedFromBuild>
+      <ExcludedFromBuild Condition="'$(Configuration)|$(Platform)'=='Slow|x64'">true</ExcludedFromBuild>
+    </ClCompile>
+    <ClCompile Include="..\core\rec-x86\rec_x86_il.cpp">
+      <ExcludedFromBuild Condition="'$(Configuration)|$(Platform)'=='Fast|x64'">true</ExcludedFromBuild>
+      <ExcludedFromBuild Condition="'$(Configuration)|$(Platform)'=='Slow|x64'">true</ExcludedFromBuild>
+    </ClCompile>
+    <ClCompile Include="..\core\rec-x86\rec_x86_asm.cpp">
+      <ExcludedFromBuild Condition="'$(Configuration)|$(Platform)'=='Fast|x64'">true</ExcludedFromBuild>
+      <ExcludedFromBuild Condition="'$(Configuration)|$(Platform)'=='Slow|x64'">true</ExcludedFromBuild>
+    </ClCompile>
+    <ClCompile Include="..\core\reios\descrambl.cpp" />
+    <ClCompile Include="..\core\reios\gdrom_hle.cpp" />
+    <ClCompile Include="..\core\reios\reios.cpp" />
+    <ClCompile Include="..\core\reios\reios_elf.cpp" />
+    <ClCompile Include="..\core\rend\d3d11\d3d11.cpp" />
+    <ClCompile Include="..\core\rend\gles\gldraw.cpp" />
+    <ClCompile Include="..\core\rend\gles\gles.cpp" />
+    <ClCompile Include="..\core\rend\gles\gltex.cpp" />
+    <ClCompile Include="..\core\rend\soft\softrend.cpp" />
+    <ClCompile Include="..\core\rend\TexCache.cpp" />
+    <ClCompile Include="..\core\stdclass.cpp" />
+    <ClCompile Include="..\core\webui\server.cpp" />
+    <ClCompile Include="..\core\windows\winmain.cpp" />
+  </ItemGroup>
+  <ItemGroup>
+    <ClInclude Include="..\core\build.h" />
+    <ClInclude Include="..\core\cfg\cfg.h" />
+    <ClInclude Include="..\core\cfg\ini.h" />
+    <ClInclude Include="..\core\deps\chdpsr\cdipsr.h" />
+    <ClInclude Include="..\core\deps\chdr\chd.h" />
+    <ClInclude Include="..\core\deps\chdr\coretypes.h" />
+    <ClInclude Include="..\core\deps\coreio\coreio.h" />
+    <ClInclude Include="..\core\deps\crypto\md5.h" />
+    <ClInclude Include="..\core\deps\crypto\sha1.h" />
+    <ClInclude Include="..\core\deps\libelf\debug.h" />
+    <ClInclude Include="..\core\deps\libelf\elf.h" />
+    <ClInclude Include="..\core\deps\libelf\elf32.h" />
+    <ClInclude Include="..\core\deps\libelf\elf64.h" />
+    <ClInclude Include="..\core\deps\libpng\config.h" />
+    <ClInclude Include="..\core\deps\libpng\png.h" />
+    <ClInclude Include="..\core\deps\libpng\pngconf.h" />
+    <ClInclude Include="..\core\deps\libpng\pngpriv.h" />
+    <ClInclude Include="..\core\deps\libwebsocket\extension-deflate-frame.h" />
+    <ClInclude Include="..\core\deps\libwebsocket\extension-deflate-stream.h" />
+    <ClInclude Include="..\core\deps\libwebsocket\libwebsockets.h" />
+    <ClInclude Include="..\core\deps\libwebsocket\lws_config.h" />
+    <ClInclude Include="..\core\deps\libwebsocket\private-libwebsockets.h" />
+    <ClInclude Include="..\core\deps\zlib\crc32.h" />
+    <ClInclude Include="..\core\deps\zlib\deflate.h" />
+    <ClInclude Include="..\core\deps\zlib\inffast.h" />
+    <ClInclude Include="..\core\deps\zlib\inffixed.h" />
+    <ClInclude Include="..\core\deps\zlib\inflate.h" />
+    <ClInclude Include="..\core\deps\zlib\inftrees.h" />
+    <ClInclude Include="..\core\deps\zlib\trees.h" />
+    <ClInclude Include="..\core\deps\zlib\zconf.h" />
+    <ClInclude Include="..\core\deps\zlib\zconf.in.h" />
+    <ClInclude Include="..\core\deps\zlib\zlib.h" />
+    <ClInclude Include="..\core\deps\zlib\zutil.h" />
+    <ClInclude Include="..\core\emitter\generated_class_names.h" />
+    <ClInclude Include="..\core\emitter\generated_class_names_string.h" />
+    <ClInclude Include="..\core\emitter\generated_descriptors.h" />
+    <ClInclude Include="..\core\emitter\generated_indexes.h" />
+    <ClInclude Include="..\core\emitter\types.h" />
+    <ClInclude Include="..\core\emitter\x86_emitter.h" />
+    <ClInclude Include="..\core\emitter\x86_matcher.h" />
+    <ClInclude Include="..\core\emitter\x86_op_classes.h" />
+    <ClInclude Include="..\core\emitter\x86_op_encoder.h" />
+    <ClInclude Include="..\core\emitter\x86_op_table.h" />
+    <ClInclude Include="..\core\hw\aica\aica.h" />
+    <ClInclude Include="..\core\hw\aica\aica_if.h" />
+    <ClInclude Include="..\core\hw\aica\aica_mem.h" />
+    <ClInclude Include="..\core\hw\aica\dsp.h" />
+    <ClInclude Include="..\core\hw\aica\sgc_if.h" />
+    <ClInclude Include="..\core\hw\arm7\arm-new.h" />
+    <ClInclude Include="..\core\hw\arm7\arm7.h" />
+    <ClInclude Include="..\core\hw\arm7\arm_mem.h" />
+    <ClInclude Include="..\core\hw\arm7\resource.h" />
+    <ClInclude Include="..\core\hw\arm7\virt_arm.h" />
+    <ClInclude Include="..\core\hw\dc.h" />
+    <ClInclude Include="..\core\hw\flashrom\flashrom.h" />
+    <ClInclude Include="..\core\hw\gdrom\gdromv3.h" />
+    <ClInclude Include="..\core\hw\gdrom\gdrom_if.h" />
+    <ClInclude Include="..\core\hw\holly\holly_intc.h" />
+    <ClInclude Include="..\core\hw\holly\sb.h" />
+    <ClInclude Include="..\core\hw\holly\sb_mem.h" />
+    <ClInclude Include="..\core\hw\maple\maple_cfg.h" />
+    <ClInclude Include="..\core\hw\maple\maple_devs.h" />
+    <ClInclude Include="..\core\hw\maple\maple_helper.h" />
+    <ClInclude Include="..\core\hw\maple\maple_if.h" />
+    <ClInclude Include="..\core\hw\mem\_vmem.h" />
     <ClInclude Include="..\core\hw\modem\modem.h" />
     <ClInclude Include="..\core\hw\modem\modem_regs.h" />
     <ClInclude Include="..\core\hw\modem\picoppp.h" />
-    <ClInclude Include="..\core\hw\naomi\naomi.h" />
-    <ClInclude Include="..\core\hw\naomi\naomi_cart.h" />
-    <ClInclude Include="..\core\hw\naomi\naomi_regs.h" />
-    <ClInclude Include="..\core\hw\pvr\config.h" />
-    <ClInclude Include="..\core\hw\pvr\drkPvr.h" />
-    <ClInclude Include="..\core\hw\pvr\helper_classes.h" />
-    <ClInclude Include="..\core\hw\pvr\pvr_mem.h" />
-    <ClInclude Include="..\core\hw\pvr\pvr_regs.h" />
-    <ClInclude Include="..\core\hw\pvr\pvr_sb_regs.h" />
-    <ClInclude Include="..\core\hw\pvr\Renderer_if.h" />
-    <ClInclude Include="..\core\hw\pvr\spg.h" />
-    <ClInclude Include="..\core\hw\pvr\ta.h" />
-    <ClInclude Include="..\core\hw\pvr\ta_const_df.h" />
-    <ClInclude Include="..\core\hw\pvr\ta_ctx.h" />
-    <ClInclude Include="..\core\hw\pvr\ta_structs.h" />
-    <ClInclude Include="..\core\hw\sh4\dyna\blockmanager.h" />
-    <ClInclude Include="..\core\hw\sh4\dyna\decoder.h" />
-    <ClInclude Include="..\core\hw\sh4\dyna\decoder_opcodes.h" />
-    <ClInclude Include="..\core\hw\sh4\dyna\ngen.h" />
-    <ClInclude Include="..\core\hw\sh4\dyna\rec_config.h" />
-    <ClInclude Include="..\core\hw\sh4\dyna\regalloc.h" />
-    <ClInclude Include="..\core\hw\sh4\dyna\shil.h" />
-    <ClInclude Include="..\core\hw\sh4\dyna\shil_canonical.h" />
-    <ClInclude Include="..\core\hw\sh4\interpr\sh4_opcodes.h" />
-    <ClInclude Include="..\core\hw\sh4\modules\ccn.h" />
-    <ClInclude Include="..\core\hw\sh4\modules\dmac.h" />
-    <ClInclude Include="..\core\hw\sh4\modules\mmu.h" />
-    <ClInclude Include="..\core\hw\sh4\modules\mmu_impl.h" />
-    <ClInclude Include="..\core\hw\sh4\modules\modules.h" />
-    <ClInclude Include="..\core\hw\sh4\modules\tmu.h" />
-    <ClInclude Include="..\core\hw\sh4\sh4_if.h" />
-    <ClInclude Include="..\core\hw\sh4\sh4_interrupts.h" />
-    <ClInclude Include="..\core\hw\sh4\sh4_mmr.h" />
-    <ClInclude Include="..\core\hw\sh4\sh4_interpreter.h" />
-    <ClInclude Include="..\core\hw\sh4\sh4_mem.h" />
-    <ClInclude Include="..\core\hw\sh4\sh4_opcode.h" />
-    <ClInclude Include="..\core\hw\sh4\sh4_opcode_list.h" />
-    <ClInclude Include="..\core\hw\sh4\sh4_core.h" />
-    <ClInclude Include="..\core\hw\sh4\sh4_rom.h" />
-    <ClInclude Include="..\core\hw\sh4\sh4_sched.h" />
-    <ClInclude Include="..\core\imgread\common.h" />
-    <ClInclude Include="..\core\imgread\gd_driver.h" />
-    <ClInclude Include="..\core\imgread\ImgReader.h" />
-    <ClInclude Include="..\core\imgread\pfctoc.h" />
-    <ClInclude Include="..\core\imgread\resource.h" />
-    <ClInclude Include="..\core\imgread\SCSIDEFS.H" />
-    <ClInclude Include="..\core\linux\context.h">
-      <ExcludedFromBuild Condition="'$(Configuration)|$(Platform)'=='Fast|Win32'">true</ExcludedFromBuild>
-      <ExcludedFromBuild Condition="'$(Configuration)|$(Platform)'=='Slow|Win32'">true</ExcludedFromBuild>
-      <ExcludedFromBuild Condition="'$(Configuration)|$(Platform)'=='Fast|x64'">true</ExcludedFromBuild>
-      <ExcludedFromBuild Condition="'$(Configuration)|$(Platform)'=='Slow|x64'">true</ExcludedFromBuild>
-    </ClInclude>
-    <ClInclude Include="..\core\linux\typedefs.h">
-      <ExcludedFromBuild Condition="'$(Configuration)|$(Platform)'=='Slow|Win32'">true</ExcludedFromBuild>
-      <ExcludedFromBuild Condition="'$(Configuration)|$(Platform)'=='Slow|x64'">true</ExcludedFromBuild>
-      <ExcludedFromBuild Condition="'$(Configuration)|$(Platform)'=='Fast|Win32'">true</ExcludedFromBuild>
-      <ExcludedFromBuild Condition="'$(Configuration)|$(Platform)'=='Fast|x64'">true</ExcludedFromBuild>
-    </ClInclude>
-    <ClInclude Include="..\core\oslib\audiobackend_directsound.h" />
-    <ClInclude Include="..\core\oslib\audiostream.h" />
-    <ClInclude Include="..\core\oslib\oslib.h" />
-    <ClInclude Include="..\core\profiler\profiler.h" />
-    <ClInclude Include="..\core\rec-x86\rec_x86_ngen.h">
-      <ExcludedFromBuild Condition="'$(Configuration)|$(Platform)'=='Fast|x64'">true</ExcludedFromBuild>
-      <ExcludedFromBuild Condition="'$(Configuration)|$(Platform)'=='Slow|x64'">true</ExcludedFromBuild>
-    </ClInclude>
-    <ClInclude Include="..\core\reios\descrambl.h" />
-    <ClInclude Include="..\core\reios\gdrom_hle.h" />
-    <ClInclude Include="..\core\reios\reios.h" />
-    <ClInclude Include="..\core\reios\reios_elf.h" />
-    <ClInclude Include="..\core\rend\gles\gles.h" />
-    <ClInclude Include="..\core\rend\rend.h" />
-    <ClInclude Include="..\core\rend\TexCache.h" />
-    <ClInclude Include="..\core\stdclass.h" />
-    <ClInclude Include="..\core\types.h" />
-    <ClInclude Include="..\core\webui\server.h" />
-  </ItemGroup>
-  <ItemGroup>
-    <None Include="..\core\deps\zlib\Makefile" />
-    <None Include="..\core\rec-ARM\ngen_arm.S">
-      <ExcludedFromBuild Condition="'$(Configuration)|$(Platform)'=='Slow|Win32'">true</ExcludedFromBuild>
-      <ExcludedFromBuild Condition="'$(Configuration)|$(Platform)'=='Slow|x64'">true</ExcludedFromBuild>
-      <ExcludedFromBuild Condition="'$(Configuration)|$(Platform)'=='Fast|Win32'">true</ExcludedFromBuild>
-      <ExcludedFromBuild Condition="'$(Configuration)|$(Platform)'=='Fast|x64'">true</ExcludedFromBuild>
-    </None>
-    <None Include="..\core\rec-x86\rec_lin86_asm.S">
-      <ExcludedFromBuild Condition="'$(Configuration)|$(Platform)'=='Slow|Win32'">true</ExcludedFromBuild>
-      <ExcludedFromBuild Condition="'$(Configuration)|$(Platform)'=='Fast|Win32'">true</ExcludedFromBuild>
-      <ExcludedFromBuild Condition="'$(Configuration)|$(Platform)'=='Fast|x64'">true</ExcludedFromBuild>
-      <ExcludedFromBuild Condition="'$(Configuration)|$(Platform)'=='Slow|x64'">true</ExcludedFromBuild>
-    </None>
-  </ItemGroup>
-  <PropertyGroup Label="Globals">
-    <ProjectGuid>{58B14048-EACB-4780-8B1E-9C84C2C30A8E}</ProjectGuid>
-    <Keyword>Win32Proj</Keyword>
-    <RootNamespace>reicast</RootNamespace>
-    <ProjectName>reicast</ProjectName>
-  </PropertyGroup>
-  <Import Project="$(VCTargetsPath)\Microsoft.Cpp.Default.props" />
-  <PropertyGroup Condition="'$(Configuration)|$(Platform)'=='Fast|Win32'" Label="Configuration">
-    <ConfigurationType>Application</ConfigurationType>
-    <UseDebugLibraries>true</UseDebugLibraries>
-    <CharacterSet>MultiByte</CharacterSet>
-    <WholeProgramOptimization>true</WholeProgramOptimization>
-    <PlatformToolset>v120</PlatformToolset>
-  </PropertyGroup>
-  <PropertyGroup Condition="'$(Configuration)|$(Platform)'=='Fast|x64'" Label="Configuration">
-    <ConfigurationType>Application</ConfigurationType>
-    <UseDebugLibraries>true</UseDebugLibraries>
-    <CharacterSet>MultiByte</CharacterSet>
-    <WholeProgramOptimization>true</WholeProgramOptimization>
-    <PlatformToolset>v120</PlatformToolset>
-  </PropertyGroup>
-  <PropertyGroup Condition="'$(Configuration)|$(Platform)'=='Slow|Win32'" Label="Configuration">
-    <ConfigurationType>Application</ConfigurationType>
-    <UseDebugLibraries>true</UseDebugLibraries>
-    <CharacterSet>MultiByte</CharacterSet>
-    <PlatformToolset>v120</PlatformToolset>
-  </PropertyGroup>
-  <PropertyGroup Condition="'$(Configuration)|$(Platform)'=='Slow|x64'" Label="Configuration">
-    <ConfigurationType>Application</ConfigurationType>
-    <UseDebugLibraries>true</UseDebugLibraries>
-    <CharacterSet>MultiByte</CharacterSet>
-    <PlatformToolset>v120</PlatformToolset>
-  </PropertyGroup>
-  <Import Project="$(VCTargetsPath)\Microsoft.Cpp.props" />
-  <ImportGroup Label="ExtensionSettings">
-    <Import Project="$(VCTargetsPath)\BuildCustomizations\masm.props" />
-  </ImportGroup>
-  <ImportGroup Label="PropertySheets" Condition="'$(Configuration)|$(Platform)'=='Fast|Win32'">
-    <Import Project="$(UserRootDir)\Microsoft.Cpp.$(Platform).user.props" Condition="exists('$(UserRootDir)\Microsoft.Cpp.$(Platform).user.props')" Label="LocalAppDataPlatform" />
-  </ImportGroup>
-  <ImportGroup Condition="'$(Configuration)|$(Platform)'=='Fast|x64'" Label="PropertySheets">
-    <Import Project="$(UserRootDir)\Microsoft.Cpp.$(Platform).user.props" Condition="exists('$(UserRootDir)\Microsoft.Cpp.$(Platform).user.props')" Label="LocalAppDataPlatform" />
-  </ImportGroup>
-  <ImportGroup Condition="'$(Configuration)|$(Platform)'=='Slow|Win32'" Label="PropertySheets">
-    <Import Project="$(UserRootDir)\Microsoft.Cpp.$(Platform).user.props" Condition="exists('$(UserRootDir)\Microsoft.Cpp.$(Platform).user.props')" Label="LocalAppDataPlatform" />
-  </ImportGroup>
-  <ImportGroup Condition="'$(Configuration)|$(Platform)'=='Slow|x64'" Label="PropertySheets">
-    <Import Project="$(UserRootDir)\Microsoft.Cpp.$(Platform).user.props" Condition="exists('$(UserRootDir)\Microsoft.Cpp.$(Platform).user.props')" Label="LocalAppDataPlatform" />
-  </ImportGroup>
-  <PropertyGroup Label="UserMacros" />
-  <PropertyGroup Condition="'$(Configuration)|$(Platform)'=='Fast|Win32'">
-    <LinkIncremental>true</LinkIncremental>
-    <OutDir>$(SolutionDir)..\WorkDir\</OutDir>
-    <IntDir>$(Platform)\$(Configuration)\generated\objs\</IntDir>
-    <TargetName>$(ProjectName)_$(Platform)_$(Configuration)</TargetName>
-  </PropertyGroup>
-  <PropertyGroup Condition="'$(Configuration)|$(Platform)'=='Fast|x64'">
-    <LinkIncremental>true</LinkIncremental>
-    <OutDir>$(SolutionDir)..\WorkDir\</OutDir>
-    <TargetName>$(ProjectName)_$(Platform)_$(Configuration)</TargetName>
-    <IntDir>$(Platform)\$(Configuration)\generated\objs\</IntDir>
-  </PropertyGroup>
-  <PropertyGroup Condition="'$(Configuration)|$(Platform)'=='Slow|Win32'">
-    <LinkIncremental>true</LinkIncremental>
-    <OutDir>$(SolutionDir)..\WorkDir\</OutDir>
-    <IntDir>$(Platform)\$(Configuration)\generated\objs\</IntDir>
-    <TargetName>$(ProjectName)_$(Platform)_$(Configuration)</TargetName>
-  </PropertyGroup>
-  <PropertyGroup Condition="'$(Configuration)|$(Platform)'=='Slow|x64'">
-    <LinkIncremental>true</LinkIncremental>
-    <OutDir>$(SolutionDir)..\WorkDir\</OutDir>
-    <TargetName>$(ProjectName)_$(Platform)_$(Configuration)</TargetName>
-    <IntDir>$(Platform)\$(Configuration)\generated\objs\</IntDir>
-  </PropertyGroup>
-  <ItemDefinitionGroup Condition="'$(Configuration)|$(Platform)'=='Fast|Win32'">
-    <ClCompile>
-      <PrecompiledHeader>
-      </PrecompiledHeader>
-      <WarningLevel>Level3</WarningLevel>
-      <Optimization>Full</Optimization>
-      <PreprocessorDefinitions>WIN32;NDEBUG;_CONSOLE;X86;%(PreprocessorDefinitions)</PreprocessorDefinitions>
-      <AdditionalIncludeDirectories>$(ProjectDir)..\core\;$(ProjectDir)..\core\khronos;%(AdditionalIncludeDirectories)</AdditionalIncludeDirectories>
-      <AdditionalOptions>/MP %(AdditionalOptions)</AdditionalOptions>
-      <InlineFunctionExpansion>AnySuitable</InlineFunctionExpansion>
-      <IntrinsicFunctions>true</IntrinsicFunctions>
-      <FavorSizeOrSpeed>Speed</FavorSizeOrSpeed>
-      <OmitFramePointers>true</OmitFramePointers>
-      <WholeProgramOptimization>true</WholeProgramOptimization>
-      <BasicRuntimeChecks>Default</BasicRuntimeChecks>
-      <RuntimeLibrary>MultiThreadedDLL</RuntimeLibrary>
-      <BufferSecurityCheck>false</BufferSecurityCheck>
-      <EnableEnhancedInstructionSet>StreamingSIMDExtensions</EnableEnhancedInstructionSet>
-      <FloatingPointModel>Fast</FloatingPointModel>
-      <DebugInformationFormat>ProgramDatabase</DebugInformationFormat>
-      <MultiProcessorCompilation>true</MultiProcessorCompilation>
-      <MinimalRebuild>false</MinimalRebuild>
-      <ObjectFileName>$(IntDir)/%(RelativeDir)/</ObjectFileName>
-      <OpenMPSupport>true</OpenMPSupport>
-    </ClCompile>
-    <Link>
-      <SubSystem>Windows</SubSystem>
-      <GenerateDebugInformation>true</GenerateDebugInformation>
-      <AdditionalLibraryDirectories>$(SolutionDir)..\pvrframe</AdditionalLibraryDirectories>
-      <AdditionalDependencies>Dsound.lib;winmm.lib;wsock32.lib;comctl32.lib;%(AdditionalDependencies)</AdditionalDependencies>
-    </Link>
-  </ItemDefinitionGroup>
-  <ItemDefinitionGroup Condition="'$(Configuration)|$(Platform)'=='Fast|x64'">
-    <ClCompile>
-      <PrecompiledHeader>
-      </PrecompiledHeader>
-      <WarningLevel>Level3</WarningLevel>
-      <Optimization>Full</Optimization>
-      <PreprocessorDefinitions>WIN32;NDEBUG;_CONSOLE;X86;%(PreprocessorDefinitions)</PreprocessorDefinitions>
-      <AdditionalIncludeDirectories>$(ProjectDir)..\core\;$(ProjectDir)..\core\khronos;%(AdditionalIncludeDirectories)</AdditionalIncludeDirectories>
-      <AdditionalOptions>/MP %(AdditionalOptions)</AdditionalOptions>
-      <InlineFunctionExpansion>AnySuitable</InlineFunctionExpansion>
-      <IntrinsicFunctions>true</IntrinsicFunctions>
-      <FavorSizeOrSpeed>Speed</FavorSizeOrSpeed>
-      <OmitFramePointers>true</OmitFramePointers>
-      <WholeProgramOptimization>true</WholeProgramOptimization>
-      <BasicRuntimeChecks>Default</BasicRuntimeChecks>
-      <RuntimeLibrary>MultiThreadedDLL</RuntimeLibrary>
-      <BufferSecurityCheck>false</BufferSecurityCheck>
-      <EnableEnhancedInstructionSet>StreamingSIMDExtensions</EnableEnhancedInstructionSet>
-      <FloatingPointModel>Fast</FloatingPointModel>
-      <DebugInformationFormat>ProgramDatabase</DebugInformationFormat>
-      <MultiProcessorCompilation>true</MultiProcessorCompilation>
-      <MinimalRebuild>false</MinimalRebuild>
-      <ObjectFileName>$(IntDir)/%(RelativeDir)/</ObjectFileName>
-      <UndefinePreprocessorDefinitions>
-      </UndefinePreprocessorDefinitions>
-      <OpenMPSupport>true</OpenMPSupport>
-    </ClCompile>
-    <Link>
-      <SubSystem>Windows</SubSystem>
-      <GenerateDebugInformation>true</GenerateDebugInformation>
-      <AdditionalLibraryDirectories>$(SolutionDir)..\pvrframe</AdditionalLibraryDirectories>
-      <AdditionalDependencies>Dsound.lib;winmm.lib;wsock32.lib;comctl32.lib;%(AdditionalDependencies)</AdditionalDependencies>
-    </Link>
-  </ItemDefinitionGroup>
-  <ItemDefinitionGroup Condition="'$(Configuration)|$(Platform)'=='Slow|Win32'">
-    <ClCompile>
-      <PrecompiledHeader>
-      </PrecompiledHeader>
-      <WarningLevel>Level3</WarningLevel>
-      <Optimization>Disabled</Optimization>
-      <PreprocessorDefinitions>WIN32;_DEBUG;_CONSOLE;X86;%(PreprocessorDefinitions)</PreprocessorDefinitions>
-      <AdditionalIncludeDirectories>$(ProjectDir)..\core\;$(ProjectDir)..\core\khronos;%(AdditionalIncludeDirectories)</AdditionalIncludeDirectories>
-      <MultiProcessorCompilation>true</MultiProcessorCompilation>
-      <MinimalRebuild>false</MinimalRebuild>
-      <BasicRuntimeChecks>Default</BasicRuntimeChecks>
-      <ObjectFileName>$(IntDir)/%(RelativeDir)/</ObjectFileName>
-      <OpenMPSupport>true</OpenMPSupport>
-    </ClCompile>
-    <Link>
-      <SubSystem>Windows</SubSystem>
-      <GenerateDebugInformation>true</GenerateDebugInformation>
-      <AdditionalLibraryDirectories>$(SolutionDir)..\pvrframe</AdditionalLibraryDirectories>
-      <AdditionalDependencies>Dsound.lib;winmm.lib;wsock32.lib;comctl32.lib;%(AdditionalDependencies)</AdditionalDependencies>
-    </Link>
-  </ItemDefinitionGroup>
-  <ItemDefinitionGroup Condition="'$(Configuration)|$(Platform)'=='Slow|x64'">
-    <ClCompile>
-      <PrecompiledHeader>
-      </PrecompiledHeader>
-      <WarningLevel>Level3</WarningLevel>
-      <Optimization>Disabled</Optimization>
-      <PreprocessorDefinitions>WIN32;_DEBUG;_CONSOLE;X86;%(PreprocessorDefinitions)</PreprocessorDefinitions>
-      <AdditionalIncludeDirectories>$(ProjectDir)..\core\;$(ProjectDir)..\core\khronos;%(AdditionalIncludeDirectories)</AdditionalIncludeDirectories>
-      <MultiProcessorCompilation>true</MultiProcessorCompilation>
-      <MinimalRebuild>false</MinimalRebuild>
-      <BasicRuntimeChecks>Default</BasicRuntimeChecks>
-      <ObjectFileName>$(IntDir)/%(RelativeDir)/</ObjectFileName>
-      <UndefinePreprocessorDefinitions>
-      </UndefinePreprocessorDefinitions>
-      <DebugInformationFormat>EditAndContinue</DebugInformationFormat>
-      <OpenMPSupport>true</OpenMPSupport>
-    </ClCompile>
-    <Link>
-      <SubSystem>Windows</SubSystem>
-      <GenerateDebugInformation>true</GenerateDebugInformation>
-      <AdditionalLibraryDirectories>$(SolutionDir)..\pvrframe</AdditionalLibraryDirectories>
-      <AdditionalDependencies>Dsound.lib;winmm.lib;wsock32.lib;comctl32.lib;%(AdditionalDependencies)</AdditionalDependencies>
-    </Link>
-  </ItemDefinitionGroup>
-  <ItemDefinitionGroup Condition="'$(Configuration)|$(Platform)'=='Debug|Win32'">
-    <ClCompile>
-      <MultiProcessorCompilation>true</MultiProcessorCompilation>
-    </ClCompile>
-  </ItemDefinitionGroup>
-  <ItemDefinitionGroup Condition="'$(Configuration)|$(Platform)'=='Debug|x64'">
-    <ClCompile>
-      <MultiProcessorCompilation>true</MultiProcessorCompilation>
-    </ClCompile>
-  </ItemDefinitionGroup>
-  <Import Project="$(VCTargetsPath)\Microsoft.Cpp.targets" />
-  <ImportGroup Label="ExtensionTargets">
-    <Import Project="$(VCTargetsPath)\BuildCustomizations\masm.targets" />
-  </ImportGroup>
-=======
-﻿<?xml version="1.0" encoding="utf-8"?>
-<Project DefaultTargets="Build" ToolsVersion="14.0" xmlns="http://schemas.microsoft.com/developer/msbuild/2003">
-  <ItemGroup Label="ProjectConfigurations">
-    <ProjectConfiguration Include="Fast|Win32">
-      <Configuration>Fast</Configuration>
-      <Platform>Win32</Platform>
-    </ProjectConfiguration>
-    <ProjectConfiguration Include="Fast|x64">
-      <Configuration>Fast</Configuration>
-      <Platform>x64</Platform>
-    </ProjectConfiguration>
-    <ProjectConfiguration Include="Slow|Win32">
-      <Configuration>Slow</Configuration>
-      <Platform>Win32</Platform>
-    </ProjectConfiguration>
-    <ProjectConfiguration Include="Slow|x64">
-      <Configuration>Slow</Configuration>
-      <Platform>x64</Platform>
-    </ProjectConfiguration>
-  </ItemGroup>
-  <ItemGroup>
-    <ClCompile Include="..\core\cfg\cl.cpp" />
-    <ClCompile Include="..\core\cfg\cfg.cpp" />
-    <ClCompile Include="..\core\cfg\ini.cpp" />
-    <ClCompile Include="..\core\deps\chdpsr\cdipsr.cpp" />
-    <ClCompile Include="..\core\deps\chdr\chdr.cpp" />
-    <ClCompile Include="..\core\deps\coreio\coreio.cpp" />
-    <ClCompile Include="..\core\deps\crypto\md5.cpp" />
-    <ClCompile Include="..\core\deps\crypto\sha1.cpp" />
-    <ClCompile Include="..\core\deps\libelf\elf.cpp" />
-    <ClCompile Include="..\core\deps\libelf\elf32.cpp" />
-    <ClCompile Include="..\core\deps\libelf\elf64.cpp" />
-    <ClCompile Include="..\core\deps\libpng\png.c" />
-    <ClCompile Include="..\core\deps\libpng\pngerror.c" />
-    <ClCompile Include="..\core\deps\libpng\pngget.c" />
-    <ClCompile Include="..\core\deps\libpng\pngmem.c" />
-    <ClCompile Include="..\core\deps\libpng\pngpread.c" />
-    <ClCompile Include="..\core\deps\libpng\pngread.c" />
-    <ClCompile Include="..\core\deps\libpng\pngrio.c" />
-    <ClCompile Include="..\core\deps\libpng\pngrtran.c" />
-    <ClCompile Include="..\core\deps\libpng\pngrutil.c" />
-    <ClCompile Include="..\core\deps\libpng\pngset.c" />
-    <ClCompile Include="..\core\deps\libpng\pngtrans.c" />
-    <ClCompile Include="..\core\deps\libpng\pngwio.c" />
-    <ClCompile Include="..\core\deps\libpng\pngwrite.c" />
-    <ClCompile Include="..\core\deps\libpng\pngwtran.c" />
-    <ClCompile Include="..\core\deps\libpng\pngwutil.c" />
-    <ClCompile Include="..\core\deps\libwebsocket\base64-decode.c" />
-    <ClCompile Include="..\core\deps\libwebsocket\client-handshake.c" />
-    <ClCompile Include="..\core\deps\libwebsocket\client-parser.c" />
-    <ClCompile Include="..\core\deps\libwebsocket\client.c" />
-    <ClCompile Include="..\core\deps\libwebsocket\context.c" />
-    <ClCompile Include="..\core\deps\libwebsocket\extension-deflate-frame.c" />
-    <ClCompile Include="..\core\deps\libwebsocket\extension-deflate-stream.c" />
-    <ClCompile Include="..\core\deps\libwebsocket\extension.c" />
-    <ClCompile Include="..\core\deps\libwebsocket\handshake.c" />
-    <ClCompile Include="..\core\deps\libwebsocket\libwebsockets.c" />
-    <ClCompile Include="..\core\deps\libwebsocket\lws-plat-unix.c" />
-    <ClCompile Include="..\core\deps\libwebsocket\lws-plat-win.c" />
-    <ClCompile Include="..\core\deps\libwebsocket\output.c" />
-    <ClCompile Include="..\core\deps\libwebsocket\parsers.c" />
-    <ClCompile Include="..\core\deps\libwebsocket\pollfd.c" />
-    <ClCompile Include="..\core\deps\libwebsocket\server-handshake.c" />
-    <ClCompile Include="..\core\deps\libwebsocket\server.c" />
-    <ClCompile Include="..\core\deps\libwebsocket\service.c" />
-    <ClCompile Include="..\core\deps\libwebsocket\sha-1.c" />
-    <ClCompile Include="..\core\deps\zlib\adler32.c" />
-    <ClCompile Include="..\core\deps\zlib\compress.c" />
-    <ClCompile Include="..\core\deps\zlib\crc32.c" />
-    <ClCompile Include="..\core\deps\zlib\deflate.c" />
-    <ClCompile Include="..\core\deps\zlib\infback.c" />
-    <ClCompile Include="..\core\deps\zlib\inffast.c" />
-    <ClCompile Include="..\core\deps\zlib\inflate.c" />
-    <ClCompile Include="..\core\deps\zlib\inftrees.c" />
-    <ClCompile Include="..\core\deps\zlib\trees.c" />
-    <ClCompile Include="..\core\deps\zlib\uncompr.c" />
-    <ClCompile Include="..\core\deps\zlib\zutil.c" />
-    <ClCompile Include="..\core\emitter\x86_emitter.cpp" />
-    <ClCompile Include="..\core\hw\aica\aica.cpp" />
-    <ClCompile Include="..\core\hw\aica\aica_if.cpp" />
-    <ClCompile Include="..\core\hw\aica\aica_mem.cpp" />
-    <ClCompile Include="..\core\hw\aica\dsp.cpp" />
-    <ClCompile Include="..\core\hw\aica\sgc_if.cpp" />
-    <ClCompile Include="..\core\hw\arm7\arm7.cpp" />
-    <ClCompile Include="..\core\hw\arm7\arm_mem.cpp" />
-    <ClCompile Include="..\core\hw\arm7\vbaARM.cpp" />
-    <ClCompile Include="..\core\hw\arm7\virt_arm.cpp" />
-    <ClCompile Include="..\core\hw\gdrom\gdromv3.cpp" />
-    <ClCompile Include="..\core\hw\gdrom\gdrom_response.cpp" />
-    <ClCompile Include="..\core\hw\holly\holly_intc.cpp" />
-    <ClCompile Include="..\core\hw\holly\sb.cpp" />
-    <ClCompile Include="..\core\hw\holly\sb_dma.cpp" />
-    <ClCompile Include="..\core\hw\holly\sb_mem.cpp" />
-    <ClCompile Include="..\core\hw\maple\maple_cfg.cpp" />
-    <ClCompile Include="..\core\hw\maple\maple_devs.cpp" />
-    <ClCompile Include="..\core\hw\maple\maple_helper.cpp" />
-    <ClCompile Include="..\core\hw\maple\maple_if.cpp" />
-    <ClCompile Include="..\core\hw\mem\_vmem.cpp" />
-    <ClCompile Include="..\core\hw\naomi\naomi.cpp" />
-    <ClCompile Include="..\core\hw\naomi\naomi_cart.cpp" />
-    <ClCompile Include="..\core\hw\pvr\drkPvr.cpp" />
-    <ClCompile Include="..\core\hw\pvr\pvr_mem.cpp" />
-    <ClCompile Include="..\core\hw\pvr\pvr_regs.cpp" />
-    <ClCompile Include="..\core\hw\pvr\pvr_sb_regs.cpp" />
-    <ClCompile Include="..\core\hw\pvr\Renderer_if.cpp" />
-    <ClCompile Include="..\core\hw\pvr\spg.cpp" />
-    <ClCompile Include="..\core\hw\pvr\ta.cpp" />
-    <ClCompile Include="..\core\hw\pvr\ta_vtx.cpp" />
-    <ClCompile Include="..\core\hw\pvr\ta_ctx.cpp" />
-    <ClCompile Include="..\core\hw\sh4\dyna\blockmanager.cpp" />
-    <ClCompile Include="..\core\hw\sh4\dyna\decoder.cpp" />
-    <ClCompile Include="..\core\hw\sh4\dyna\driver.cpp" />
-    <ClCompile Include="..\core\hw\sh4\dyna\shil.cpp" />
-    <ClCompile Include="..\core\hw\sh4\interpr\sh4_fpu.cpp" />
-    <ClCompile Include="..\core\hw\sh4\interpr\sh4_interpreter.cpp" />
-    <ClCompile Include="..\core\hw\sh4\interpr\sh4_opcodes.cpp" />
-    <ClCompile Include="..\core\hw\sh4\modules\bsc.cpp" />
-    <ClCompile Include="..\core\hw\sh4\modules\ccn.cpp" />
-    <ClCompile Include="..\core\hw\sh4\modules\cpg.cpp" />
-    <ClCompile Include="..\core\hw\sh4\modules\dmac.cpp" />
-    <ClCompile Include="..\core\hw\sh4\modules\intc.cpp" />
-    <ClCompile Include="..\core\hw\sh4\modules\mmu.cpp" />
-    <ClCompile Include="..\core\hw\sh4\modules\rtc.cpp" />
-    <ClCompile Include="..\core\hw\sh4\modules\serial.cpp" />
-    <ClCompile Include="..\core\hw\sh4\modules\tmu.cpp" />
-    <ClCompile Include="..\core\hw\sh4\modules\ubc.cpp" />
-    <ClCompile Include="..\core\hw\sh4\sh4_interrupts.cpp" />
-    <ClCompile Include="..\core\hw\sh4\sh4_mmr.cpp" />
-    <ClCompile Include="..\core\hw\sh4\sh4_mem.cpp" />
-    <ClCompile Include="..\core\hw\sh4\sh4_opcode_list.cpp" />
-    <ClCompile Include="..\core\hw\sh4\sh4_core_regs.cpp" />
-    <ClCompile Include="..\core\hw\sh4\sh4_rom.cpp" />
-    <ClCompile Include="..\core\hw\sh4\sh4_sched.cpp" />
-    <ClCompile Include="..\core\imgread\cdi.cpp" />
-    <ClCompile Include="..\core\imgread\chd.cpp" />
-    <ClCompile Include="..\core\imgread\common.cpp" />
-    <ClCompile Include="..\core\imgread\gdi.cpp" />
-    <ClCompile Include="..\core\imgread\ImgReader.cpp" />
-    <ClCompile Include="..\core\imgread\ioctl.cpp" />
-    <ClCompile Include="..\core\linux\common.cpp">
-      <ExcludedFromBuild Condition="'$(Configuration)|$(Platform)'=='Slow|Win32'">true</ExcludedFromBuild>
-      <ExcludedFromBuild Condition="'$(Configuration)|$(Platform)'=='Slow|x64'">true</ExcludedFromBuild>
-      <ExcludedFromBuild Condition="'$(Configuration)|$(Platform)'=='Fast|Win32'">true</ExcludedFromBuild>
-      <ExcludedFromBuild Condition="'$(Configuration)|$(Platform)'=='Fast|x64'">true</ExcludedFromBuild>
-    </ClCompile>
-    <ClCompile Include="..\core\linux\context.cpp">
-      <ExcludedFromBuild Condition="'$(Configuration)|$(Platform)'=='Fast|Win32'">true</ExcludedFromBuild>
-      <ExcludedFromBuild Condition="'$(Configuration)|$(Platform)'=='Slow|Win32'">true</ExcludedFromBuild>
-      <ExcludedFromBuild Condition="'$(Configuration)|$(Platform)'=='Fast|x64'">true</ExcludedFromBuild>
-      <ExcludedFromBuild Condition="'$(Configuration)|$(Platform)'=='Slow|x64'">true</ExcludedFromBuild>
-    </ClCompile>
-    <ClCompile Include="..\core\linux\nixprof.cpp">
-      <ExcludedFromBuild Condition="'$(Configuration)|$(Platform)'=='Slow|Win32'">true</ExcludedFromBuild>
-      <ExcludedFromBuild Condition="'$(Configuration)|$(Platform)'=='Slow|x64'">true</ExcludedFromBuild>
-      <ExcludedFromBuild Condition="'$(Configuration)|$(Platform)'=='Fast|Win32'">true</ExcludedFromBuild>
-      <ExcludedFromBuild Condition="'$(Configuration)|$(Platform)'=='Fast|x64'">true</ExcludedFromBuild>
-    </ClCompile>
-    <ClCompile Include="..\core\nullDC.cpp" />
-    <ClCompile Include="..\core\oslib\audiobackend_directsound.cpp" />
-    <ClCompile Include="..\core\oslib\audiostream.cpp" />
-    <ClCompile Include="..\core\profiler\profiler.cpp" />
-    <ClCompile Include="..\core\rec-ARM\rec_arm.cpp">
-      <ExcludedFromBuild Condition="'$(Configuration)|$(Platform)'=='Slow|Win32'">true</ExcludedFromBuild>
-      <ExcludedFromBuild Condition="'$(Configuration)|$(Platform)'=='Slow|x64'">true</ExcludedFromBuild>
-      <ExcludedFromBuild Condition="'$(Configuration)|$(Platform)'=='Fast|Win32'">true</ExcludedFromBuild>
-      <ExcludedFromBuild Condition="'$(Configuration)|$(Platform)'=='Fast|x64'">true</ExcludedFromBuild>
-    </ClCompile>
-    <ClCompile Include="..\core\rec-cpp\rec_cpp.cpp">
-      <AdditionalOptions Condition="'$(Configuration)|$(Platform)'=='Fast|x64'">/bigobj %(AdditionalOptions)</AdditionalOptions>
-      <AdditionalOptions Condition="'$(Configuration)|$(Platform)'=='Slow|x64'">/bigobj %(AdditionalOptions)</AdditionalOptions>
-    </ClCompile>
-    <ClCompile Include="..\core\rec-x64\rec_x64.cpp" />
-    <ClCompile Include="..\core\rec-x86\rec_x86_driver.cpp">
-      <ExcludedFromBuild Condition="'$(Configuration)|$(Platform)'=='Fast|x64'">true</ExcludedFromBuild>
-      <ExcludedFromBuild Condition="'$(Configuration)|$(Platform)'=='Slow|x64'">true</ExcludedFromBuild>
-    </ClCompile>
-    <ClCompile Include="..\core\rec-x86\rec_x86_il.cpp">
-      <ExcludedFromBuild Condition="'$(Configuration)|$(Platform)'=='Fast|x64'">true</ExcludedFromBuild>
-      <ExcludedFromBuild Condition="'$(Configuration)|$(Platform)'=='Slow|x64'">true</ExcludedFromBuild>
-    </ClCompile>
-    <ClCompile Include="..\core\rec-x86\rec_x86_asm.cpp">
-      <ExcludedFromBuild Condition="'$(Configuration)|$(Platform)'=='Fast|x64'">true</ExcludedFromBuild>
-      <ExcludedFromBuild Condition="'$(Configuration)|$(Platform)'=='Slow|x64'">true</ExcludedFromBuild>
-    </ClCompile>
-    <ClCompile Include="..\core\reios\descrambl.cpp" />
-    <ClCompile Include="..\core\reios\gdrom_hle.cpp" />
-    <ClCompile Include="..\core\reios\reios.cpp" />
-    <ClCompile Include="..\core\reios\reios_elf.cpp" />
-    <ClCompile Include="..\core\rend\d3d11\d3d11.cpp" />
-    <ClCompile Include="..\core\rend\gles\gldraw.cpp" />
-    <ClCompile Include="..\core\rend\gles\gles.cpp" />
-    <ClCompile Include="..\core\rend\gles\gltex.cpp" />
-    <ClCompile Include="..\core\rend\soft\softrend.cpp" />
-    <ClCompile Include="..\core\rend\TexCache.cpp" />
-    <ClCompile Include="..\core\stdclass.cpp" />
-    <ClCompile Include="..\core\webui\server.cpp" />
-    <ClCompile Include="..\core\windows\winmain.cpp" />
-  </ItemGroup>
-  <ItemGroup>
-    <ClInclude Include="..\core\build.h" />
-    <ClInclude Include="..\core\cfg\cfg.h" />
-    <ClInclude Include="..\core\cfg\ini.h" />
-    <ClInclude Include="..\core\deps\chdpsr\cdipsr.h" />
-    <ClInclude Include="..\core\deps\chdr\chd.h" />
-    <ClInclude Include="..\core\deps\chdr\coretypes.h" />
-    <ClInclude Include="..\core\deps\coreio\coreio.h" />
-    <ClInclude Include="..\core\deps\crypto\md5.h" />
-    <ClInclude Include="..\core\deps\crypto\sha1.h" />
-    <ClInclude Include="..\core\deps\libelf\debug.h" />
-    <ClInclude Include="..\core\deps\libelf\elf.h" />
-    <ClInclude Include="..\core\deps\libelf\elf32.h" />
-    <ClInclude Include="..\core\deps\libelf\elf64.h" />
-    <ClInclude Include="..\core\deps\libpng\config.h" />
-    <ClInclude Include="..\core\deps\libpng\png.h" />
-    <ClInclude Include="..\core\deps\libpng\pngconf.h" />
-    <ClInclude Include="..\core\deps\libpng\pngpriv.h" />
-    <ClInclude Include="..\core\deps\libwebsocket\extension-deflate-frame.h" />
-    <ClInclude Include="..\core\deps\libwebsocket\extension-deflate-stream.h" />
-    <ClInclude Include="..\core\deps\libwebsocket\libwebsockets.h" />
-    <ClInclude Include="..\core\deps\libwebsocket\lws_config.h" />
-    <ClInclude Include="..\core\deps\libwebsocket\private-libwebsockets.h" />
-    <ClInclude Include="..\core\deps\zlib\crc32.h" />
-    <ClInclude Include="..\core\deps\zlib\deflate.h" />
-    <ClInclude Include="..\core\deps\zlib\inffast.h" />
-    <ClInclude Include="..\core\deps\zlib\inffixed.h" />
-    <ClInclude Include="..\core\deps\zlib\inflate.h" />
-    <ClInclude Include="..\core\deps\zlib\inftrees.h" />
-    <ClInclude Include="..\core\deps\zlib\trees.h" />
-    <ClInclude Include="..\core\deps\zlib\zconf.h" />
-    <ClInclude Include="..\core\deps\zlib\zconf.in.h" />
-    <ClInclude Include="..\core\deps\zlib\zlib.h" />
-    <ClInclude Include="..\core\deps\zlib\zutil.h" />
-    <ClInclude Include="..\core\emitter\generated_class_names.h" />
-    <ClInclude Include="..\core\emitter\generated_class_names_string.h" />
-    <ClInclude Include="..\core\emitter\generated_descriptors.h" />
-    <ClInclude Include="..\core\emitter\generated_indexes.h" />
-    <ClInclude Include="..\core\emitter\types.h" />
-    <ClInclude Include="..\core\emitter\x86_emitter.h" />
-    <ClInclude Include="..\core\emitter\x86_matcher.h" />
-    <ClInclude Include="..\core\emitter\x86_op_classes.h" />
-    <ClInclude Include="..\core\emitter\x86_op_encoder.h" />
-    <ClInclude Include="..\core\emitter\x86_op_table.h" />
-    <ClInclude Include="..\core\hw\aica\aica.h" />
-    <ClInclude Include="..\core\hw\aica\aica_if.h" />
-    <ClInclude Include="..\core\hw\aica\aica_mem.h" />
-    <ClInclude Include="..\core\hw\aica\dsp.h" />
-    <ClInclude Include="..\core\hw\aica\sgc_if.h" />
-    <ClInclude Include="..\core\hw\arm7\arm-new.h" />
-    <ClInclude Include="..\core\hw\arm7\arm7.h" />
-    <ClInclude Include="..\core\hw\arm7\arm_mem.h" />
-    <ClInclude Include="..\core\hw\arm7\resource.h" />
-    <ClInclude Include="..\core\hw\arm7\virt_arm.h" />
-    <ClInclude Include="..\core\hw\dc.h" />
-    <ClInclude Include="..\core\hw\flashrom\flashrom.h" />
-    <ClInclude Include="..\core\hw\gdrom\gdromv3.h" />
-    <ClInclude Include="..\core\hw\gdrom\gdrom_if.h" />
-    <ClInclude Include="..\core\hw\holly\holly_intc.h" />
-    <ClInclude Include="..\core\hw\holly\sb.h" />
-    <ClInclude Include="..\core\hw\holly\sb_mem.h" />
-    <ClInclude Include="..\core\hw\maple\maple_cfg.h" />
-    <ClInclude Include="..\core\hw\maple\maple_devs.h" />
-    <ClInclude Include="..\core\hw\maple\maple_helper.h" />
-    <ClInclude Include="..\core\hw\maple\maple_if.h" />
-    <ClInclude Include="..\core\hw\mem\_vmem.h" />
-    <ClInclude Include="..\core\hw\naomi\naomi.h" />
-    <ClInclude Include="..\core\hw\naomi\naomi_cart.h" />
-    <ClInclude Include="..\core\hw\naomi\naomi_regs.h" />
-    <ClInclude Include="..\core\hw\pvr\config.h" />
-    <ClInclude Include="..\core\hw\pvr\drkPvr.h" />
-    <ClInclude Include="..\core\hw\pvr\helper_classes.h" />
-    <ClInclude Include="..\core\hw\pvr\pvr_mem.h" />
-    <ClInclude Include="..\core\hw\pvr\pvr_regs.h" />
-    <ClInclude Include="..\core\hw\pvr\pvr_sb_regs.h" />
-    <ClInclude Include="..\core\hw\pvr\Renderer_if.h" />
-    <ClInclude Include="..\core\hw\pvr\spg.h" />
-    <ClInclude Include="..\core\hw\pvr\ta.h" />
-    <ClInclude Include="..\core\hw\pvr\ta_const_df.h" />
-    <ClInclude Include="..\core\hw\pvr\ta_ctx.h" />
-    <ClInclude Include="..\core\hw\pvr\ta_structs.h" />
-    <ClInclude Include="..\core\hw\sh4\dyna\blockmanager.h" />
-    <ClInclude Include="..\core\hw\sh4\dyna\decoder.h" />
-    <ClInclude Include="..\core\hw\sh4\dyna\decoder_opcodes.h" />
-    <ClInclude Include="..\core\hw\sh4\dyna\ngen.h" />
-    <ClInclude Include="..\core\hw\sh4\dyna\rec_config.h" />
-    <ClInclude Include="..\core\hw\sh4\dyna\regalloc.h" />
-    <ClInclude Include="..\core\hw\sh4\dyna\shil.h" />
-    <ClInclude Include="..\core\hw\sh4\dyna\shil_canonical.h" />
-    <ClInclude Include="..\core\hw\sh4\interpr\sh4_opcodes.h" />
-    <ClInclude Include="..\core\hw\sh4\modules\ccn.h" />
-    <ClInclude Include="..\core\hw\sh4\modules\dmac.h" />
-    <ClInclude Include="..\core\hw\sh4\modules\mmu.h" />
-    <ClInclude Include="..\core\hw\sh4\modules\mmu_impl.h" />
-    <ClInclude Include="..\core\hw\sh4\modules\modules.h" />
-    <ClInclude Include="..\core\hw\sh4\modules\tmu.h" />
-    <ClInclude Include="..\core\hw\sh4\sh4_if.h" />
-    <ClInclude Include="..\core\hw\sh4\sh4_interrupts.h" />
-    <ClInclude Include="..\core\hw\sh4\sh4_mmr.h" />
-    <ClInclude Include="..\core\hw\sh4\sh4_interpreter.h" />
-    <ClInclude Include="..\core\hw\sh4\sh4_mem.h" />
-    <ClInclude Include="..\core\hw\sh4\sh4_opcode.h" />
-    <ClInclude Include="..\core\hw\sh4\sh4_opcode_list.h" />
-    <ClInclude Include="..\core\hw\sh4\sh4_core.h" />
-    <ClInclude Include="..\core\hw\sh4\sh4_rom.h" />
-    <ClInclude Include="..\core\hw\sh4\sh4_sched.h" />
-    <ClInclude Include="..\core\imgread\common.h" />
-    <ClInclude Include="..\core\imgread\gd_driver.h" />
-    <ClInclude Include="..\core\imgread\ImgReader.h" />
-    <ClInclude Include="..\core\imgread\pfctoc.h" />
-    <ClInclude Include="..\core\imgread\resource.h" />
-    <ClInclude Include="..\core\imgread\SCSIDEFS.H" />
-    <ClInclude Include="..\core\linux\context.h">
-      <ExcludedFromBuild Condition="'$(Configuration)|$(Platform)'=='Fast|Win32'">true</ExcludedFromBuild>
-      <ExcludedFromBuild Condition="'$(Configuration)|$(Platform)'=='Slow|Win32'">true</ExcludedFromBuild>
-      <ExcludedFromBuild Condition="'$(Configuration)|$(Platform)'=='Fast|x64'">true</ExcludedFromBuild>
-      <ExcludedFromBuild Condition="'$(Configuration)|$(Platform)'=='Slow|x64'">true</ExcludedFromBuild>
-    </ClInclude>
-    <ClInclude Include="..\core\linux\typedefs.h">
-      <ExcludedFromBuild Condition="'$(Configuration)|$(Platform)'=='Slow|Win32'">true</ExcludedFromBuild>
-      <ExcludedFromBuild Condition="'$(Configuration)|$(Platform)'=='Slow|x64'">true</ExcludedFromBuild>
-      <ExcludedFromBuild Condition="'$(Configuration)|$(Platform)'=='Fast|Win32'">true</ExcludedFromBuild>
-      <ExcludedFromBuild Condition="'$(Configuration)|$(Platform)'=='Fast|x64'">true</ExcludedFromBuild>
-    </ClInclude>
-    <ClInclude Include="..\core\oslib\audiobackend_directsound.h" />
-    <ClInclude Include="..\core\oslib\audiostream.h" />
-    <ClInclude Include="..\core\oslib\oslib.h" />
-    <ClInclude Include="..\core\profiler\profiler.h" />
-    <ClInclude Include="..\core\rec-x86\rec_x86_ngen.h">
-      <ExcludedFromBuild Condition="'$(Configuration)|$(Platform)'=='Fast|x64'">true</ExcludedFromBuild>
-      <ExcludedFromBuild Condition="'$(Configuration)|$(Platform)'=='Slow|x64'">true</ExcludedFromBuild>
-    </ClInclude>
-    <ClInclude Include="..\core\reios\descrambl.h" />
-    <ClInclude Include="..\core\reios\gdrom_hle.h" />
-    <ClInclude Include="..\core\reios\reios.h" />
-    <ClInclude Include="..\core\reios\reios_elf.h" />
-    <ClInclude Include="..\core\rend\gles\gles.h" />
-    <ClInclude Include="..\core\rend\rend.h" />
-    <ClInclude Include="..\core\rend\TexCache.h" />
-    <ClInclude Include="..\core\stdclass.h" />
-    <ClInclude Include="..\core\types.h" />
-    <ClInclude Include="..\core\webui\server.h" />
-  </ItemGroup>
-  <ItemGroup>
-    <None Include="..\core\deps\zlib\Makefile" />
-    <None Include="..\core\rec-ARM\ngen_arm.S">
-      <ExcludedFromBuild Condition="'$(Configuration)|$(Platform)'=='Slow|Win32'">true</ExcludedFromBuild>
-      <ExcludedFromBuild Condition="'$(Configuration)|$(Platform)'=='Slow|x64'">true</ExcludedFromBuild>
-      <ExcludedFromBuild Condition="'$(Configuration)|$(Platform)'=='Fast|Win32'">true</ExcludedFromBuild>
-      <ExcludedFromBuild Condition="'$(Configuration)|$(Platform)'=='Fast|x64'">true</ExcludedFromBuild>
-    </None>
-    <None Include="..\core\rec-x86\rec_lin86_asm.S">
-      <ExcludedFromBuild Condition="'$(Configuration)|$(Platform)'=='Slow|Win32'">true</ExcludedFromBuild>
-      <ExcludedFromBuild Condition="'$(Configuration)|$(Platform)'=='Fast|Win32'">true</ExcludedFromBuild>
-      <ExcludedFromBuild Condition="'$(Configuration)|$(Platform)'=='Fast|x64'">true</ExcludedFromBuild>
-      <ExcludedFromBuild Condition="'$(Configuration)|$(Platform)'=='Slow|x64'">true</ExcludedFromBuild>
-    </None>
-  </ItemGroup>
-  <PropertyGroup Label="Globals">
-    <ProjectGuid>{58B14048-EACB-4780-8B1E-9C84C2C30A8E}</ProjectGuid>
-    <Keyword>Win32Proj</Keyword>
-    <RootNamespace>reicast</RootNamespace>
-    <ProjectName>reicast</ProjectName>
-  </PropertyGroup>
-  <Import Project="$(VCTargetsPath)\Microsoft.Cpp.Default.props" />
-  <PropertyGroup Condition="'$(Configuration)|$(Platform)'=='Fast|Win32'" Label="Configuration">
-    <ConfigurationType>Application</ConfigurationType>
-    <UseDebugLibraries>true</UseDebugLibraries>
-    <CharacterSet>MultiByte</CharacterSet>
-    <WholeProgramOptimization>true</WholeProgramOptimization>
-    <PlatformToolset>v140</PlatformToolset>
-  </PropertyGroup>
-  <PropertyGroup Condition="'$(Configuration)|$(Platform)'=='Fast|x64'" Label="Configuration">
-    <ConfigurationType>Application</ConfigurationType>
-    <UseDebugLibraries>true</UseDebugLibraries>
-    <CharacterSet>MultiByte</CharacterSet>
-    <WholeProgramOptimization>true</WholeProgramOptimization>
-    <PlatformToolset>v140</PlatformToolset>
-  </PropertyGroup>
-  <PropertyGroup Condition="'$(Configuration)|$(Platform)'=='Slow|Win32'" Label="Configuration">
-    <ConfigurationType>Application</ConfigurationType>
-    <UseDebugLibraries>true</UseDebugLibraries>
-    <CharacterSet>MultiByte</CharacterSet>
-    <PlatformToolset>v140</PlatformToolset>
-  </PropertyGroup>
-  <PropertyGroup Condition="'$(Configuration)|$(Platform)'=='Slow|x64'" Label="Configuration">
-    <ConfigurationType>Application</ConfigurationType>
-    <UseDebugLibraries>true</UseDebugLibraries>
-    <CharacterSet>MultiByte</CharacterSet>
-    <PlatformToolset>v140</PlatformToolset>
-  </PropertyGroup>
-  <Import Project="$(VCTargetsPath)\Microsoft.Cpp.props" />
-  <ImportGroup Label="ExtensionSettings">
-    <Import Project="$(VCTargetsPath)\BuildCustomizations\masm.props" />
-  </ImportGroup>
-  <ImportGroup Label="PropertySheets" Condition="'$(Configuration)|$(Platform)'=='Fast|Win32'">
-    <Import Project="$(UserRootDir)\Microsoft.Cpp.$(Platform).user.props" Condition="exists('$(UserRootDir)\Microsoft.Cpp.$(Platform).user.props')" Label="LocalAppDataPlatform" />
-  </ImportGroup>
-  <ImportGroup Condition="'$(Configuration)|$(Platform)'=='Fast|x64'" Label="PropertySheets">
-    <Import Project="$(UserRootDir)\Microsoft.Cpp.$(Platform).user.props" Condition="exists('$(UserRootDir)\Microsoft.Cpp.$(Platform).user.props')" Label="LocalAppDataPlatform" />
-  </ImportGroup>
-  <ImportGroup Condition="'$(Configuration)|$(Platform)'=='Slow|Win32'" Label="PropertySheets">
-    <Import Project="$(UserRootDir)\Microsoft.Cpp.$(Platform).user.props" Condition="exists('$(UserRootDir)\Microsoft.Cpp.$(Platform).user.props')" Label="LocalAppDataPlatform" />
-  </ImportGroup>
-  <ImportGroup Condition="'$(Configuration)|$(Platform)'=='Slow|x64'" Label="PropertySheets">
-    <Import Project="$(UserRootDir)\Microsoft.Cpp.$(Platform).user.props" Condition="exists('$(UserRootDir)\Microsoft.Cpp.$(Platform).user.props')" Label="LocalAppDataPlatform" />
-  </ImportGroup>
-  <PropertyGroup Label="UserMacros" />
-  <PropertyGroup Condition="'$(Configuration)|$(Platform)'=='Fast|Win32'">
-    <LinkIncremental>true</LinkIncremental>
-    <OutDir>$(SolutionDir)..\WorkDir\</OutDir>
-    <IntDir>$(Platform)\$(Configuration)\generated\objs\</IntDir>
-    <TargetName>$(ProjectName)_$(Platform)_$(Configuration)</TargetName>
-  </PropertyGroup>
-  <PropertyGroup Condition="'$(Configuration)|$(Platform)'=='Fast|x64'">
-    <LinkIncremental>true</LinkIncremental>
-    <OutDir>$(SolutionDir)..\WorkDir\</OutDir>
-    <TargetName>$(ProjectName)_$(Platform)_$(Configuration)</TargetName>
-    <IntDir>$(Platform)\$(Configuration)\generated\objs\</IntDir>
-  </PropertyGroup>
-  <PropertyGroup Condition="'$(Configuration)|$(Platform)'=='Slow|Win32'">
-    <LinkIncremental>true</LinkIncremental>
-    <OutDir>$(SolutionDir)..\WorkDir\</OutDir>
-    <IntDir>$(Platform)\$(Configuration)\generated\objs\</IntDir>
-    <TargetName>$(ProjectName)_$(Platform)_$(Configuration)</TargetName>
-  </PropertyGroup>
-  <PropertyGroup Condition="'$(Configuration)|$(Platform)'=='Slow|x64'">
-    <LinkIncremental>true</LinkIncremental>
-    <OutDir>$(SolutionDir)..\WorkDir\</OutDir>
-    <TargetName>$(ProjectName)_$(Platform)_$(Configuration)</TargetName>
-    <IntDir>$(Platform)\$(Configuration)\generated\objs\</IntDir>
-  </PropertyGroup>
-  <ItemDefinitionGroup Condition="'$(Configuration)|$(Platform)'=='Fast|Win32'">
-    <ClCompile>
-      <PrecompiledHeader>
-      </PrecompiledHeader>
-      <WarningLevel>Level3</WarningLevel>
-      <Optimization>Full</Optimization>
-      <PreprocessorDefinitions>WIN32;NDEBUG;_CONSOLE;X86;%(PreprocessorDefinitions)</PreprocessorDefinitions>
-      <AdditionalIncludeDirectories>$(ProjectDir)..\core\;$(ProjectDir)..\core\khronos;%(AdditionalIncludeDirectories)</AdditionalIncludeDirectories>
-      <AdditionalOptions>/MP %(AdditionalOptions)</AdditionalOptions>
-      <InlineFunctionExpansion>AnySuitable</InlineFunctionExpansion>
-      <IntrinsicFunctions>true</IntrinsicFunctions>
-      <FavorSizeOrSpeed>Speed</FavorSizeOrSpeed>
-      <OmitFramePointers>true</OmitFramePointers>
-      <WholeProgramOptimization>true</WholeProgramOptimization>
-      <BasicRuntimeChecks>Default</BasicRuntimeChecks>
-      <RuntimeLibrary>MultiThreadedDLL</RuntimeLibrary>
-      <BufferSecurityCheck>false</BufferSecurityCheck>
-      <EnableEnhancedInstructionSet>StreamingSIMDExtensions</EnableEnhancedInstructionSet>
-      <FloatingPointModel>Fast</FloatingPointModel>
-      <DebugInformationFormat>ProgramDatabase</DebugInformationFormat>
-      <MultiProcessorCompilation>true</MultiProcessorCompilation>
-      <MinimalRebuild>false</MinimalRebuild>
-      <ObjectFileName>$(IntDir)/%(RelativeDir)/</ObjectFileName>
-      <OpenMPSupport>true</OpenMPSupport>
-    </ClCompile>
-    <Link>
-      <SubSystem>Windows</SubSystem>
-      <GenerateDebugInformation>true</GenerateDebugInformation>
-      <AdditionalLibraryDirectories>$(SolutionDir)..\pvrframe</AdditionalLibraryDirectories>
-      <AdditionalDependencies>Dsound.lib;winmm.lib;wsock32.lib;comctl32.lib;%(AdditionalDependencies)</AdditionalDependencies>
-    </Link>
-  </ItemDefinitionGroup>
-  <ItemDefinitionGroup Condition="'$(Configuration)|$(Platform)'=='Fast|x64'">
-    <ClCompile>
-      <PrecompiledHeader>
-      </PrecompiledHeader>
-      <WarningLevel>Level3</WarningLevel>
-      <Optimization>Full</Optimization>
-      <PreprocessorDefinitions>WIN32;NDEBUG;_CONSOLE;X86;%(PreprocessorDefinitions)</PreprocessorDefinitions>
-      <AdditionalIncludeDirectories>$(ProjectDir)..\core\;$(ProjectDir)..\core\khronos;%(AdditionalIncludeDirectories)</AdditionalIncludeDirectories>
-      <AdditionalOptions>/MP %(AdditionalOptions)</AdditionalOptions>
-      <InlineFunctionExpansion>AnySuitable</InlineFunctionExpansion>
-      <IntrinsicFunctions>true</IntrinsicFunctions>
-      <FavorSizeOrSpeed>Speed</FavorSizeOrSpeed>
-      <OmitFramePointers>true</OmitFramePointers>
-      <WholeProgramOptimization>true</WholeProgramOptimization>
-      <BasicRuntimeChecks>Default</BasicRuntimeChecks>
-      <RuntimeLibrary>MultiThreadedDLL</RuntimeLibrary>
-      <BufferSecurityCheck>false</BufferSecurityCheck>
-      <EnableEnhancedInstructionSet>StreamingSIMDExtensions</EnableEnhancedInstructionSet>
-      <FloatingPointModel>Fast</FloatingPointModel>
-      <DebugInformationFormat>ProgramDatabase</DebugInformationFormat>
-      <MultiProcessorCompilation>true</MultiProcessorCompilation>
-      <MinimalRebuild>false</MinimalRebuild>
-      <ObjectFileName>$(IntDir)/%(RelativeDir)/</ObjectFileName>
-      <UndefinePreprocessorDefinitions>
-      </UndefinePreprocessorDefinitions>
-      <OpenMPSupport>true</OpenMPSupport>
-    </ClCompile>
-    <Link>
-      <SubSystem>Windows</SubSystem>
-      <GenerateDebugInformation>true</GenerateDebugInformation>
-      <AdditionalLibraryDirectories>$(SolutionDir)..\pvrframe</AdditionalLibraryDirectories>
-      <AdditionalDependencies>Dsound.lib;winmm.lib;wsock32.lib;comctl32.lib;%(AdditionalDependencies)</AdditionalDependencies>
-    </Link>
-  </ItemDefinitionGroup>
-  <ItemDefinitionGroup Condition="'$(Configuration)|$(Platform)'=='Slow|Win32'">
-    <ClCompile>
-      <PrecompiledHeader>
-      </PrecompiledHeader>
-      <WarningLevel>Level3</WarningLevel>
-      <Optimization>Disabled</Optimization>
-      <PreprocessorDefinitions>WIN32;_DEBUG;_CONSOLE;X86;%(PreprocessorDefinitions)</PreprocessorDefinitions>
-      <AdditionalIncludeDirectories>$(ProjectDir)..\core\;$(ProjectDir)..\core\khronos;%(AdditionalIncludeDirectories)</AdditionalIncludeDirectories>
-      <MultiProcessorCompilation>true</MultiProcessorCompilation>
-      <MinimalRebuild>false</MinimalRebuild>
-      <BasicRuntimeChecks>Default</BasicRuntimeChecks>
-      <ObjectFileName>$(IntDir)/%(RelativeDir)/</ObjectFileName>
-      <OpenMPSupport>true</OpenMPSupport>
-    </ClCompile>
-    <Link>
-      <SubSystem>Windows</SubSystem>
-      <GenerateDebugInformation>true</GenerateDebugInformation>
-      <AdditionalLibraryDirectories>$(SolutionDir)..\pvrframe</AdditionalLibraryDirectories>
-      <AdditionalDependencies>Dsound.lib;winmm.lib;wsock32.lib;comctl32.lib;%(AdditionalDependencies)</AdditionalDependencies>
-    </Link>
-  </ItemDefinitionGroup>
-  <ItemDefinitionGroup Condition="'$(Configuration)|$(Platform)'=='Slow|x64'">
-    <ClCompile>
-      <PrecompiledHeader>
-      </PrecompiledHeader>
-      <WarningLevel>Level3</WarningLevel>
-      <Optimization>Disabled</Optimization>
-      <PreprocessorDefinitions>WIN32;_DEBUG;_CONSOLE;X86;%(PreprocessorDefinitions)</PreprocessorDefinitions>
-      <AdditionalIncludeDirectories>$(ProjectDir)..\core\;$(ProjectDir)..\core\khronos;%(AdditionalIncludeDirectories)</AdditionalIncludeDirectories>
-      <MultiProcessorCompilation>true</MultiProcessorCompilation>
-      <MinimalRebuild>false</MinimalRebuild>
-      <BasicRuntimeChecks>Default</BasicRuntimeChecks>
-      <ObjectFileName>$(IntDir)/%(RelativeDir)/</ObjectFileName>
-      <UndefinePreprocessorDefinitions>
-      </UndefinePreprocessorDefinitions>
-      <DebugInformationFormat>EditAndContinue</DebugInformationFormat>
-      <OpenMPSupport>true</OpenMPSupport>
-    </ClCompile>
-    <Link>
-      <SubSystem>Windows</SubSystem>
-      <GenerateDebugInformation>true</GenerateDebugInformation>
-      <AdditionalLibraryDirectories>$(SolutionDir)..\pvrframe</AdditionalLibraryDirectories>
-      <AdditionalDependencies>Dsound.lib;winmm.lib;wsock32.lib;comctl32.lib;%(AdditionalDependencies)</AdditionalDependencies>
-    </Link>
-  </ItemDefinitionGroup>
-  <ItemDefinitionGroup Condition="'$(Configuration)|$(Platform)'=='Debug|Win32'">
-    <ClCompile>
-      <MultiProcessorCompilation>true</MultiProcessorCompilation>
-    </ClCompile>
-  </ItemDefinitionGroup>
-  <ItemDefinitionGroup Condition="'$(Configuration)|$(Platform)'=='Debug|x64'">
-    <ClCompile>
-      <MultiProcessorCompilation>true</MultiProcessorCompilation>
-    </ClCompile>
-  </ItemDefinitionGroup>
-  <Import Project="$(VCTargetsPath)\Microsoft.Cpp.targets" />
-  <ImportGroup Label="ExtensionTargets">
-    <Import Project="$(VCTargetsPath)\BuildCustomizations\masm.targets" />
-  </ImportGroup>
->>>>>>> edaf00df
-</Project>+    <ClInclude Include="..\core\hw\naomi\naomi.h" />
+    <ClInclude Include="..\core\hw\naomi\naomi_cart.h" />
+    <ClInclude Include="..\core\hw\naomi\naomi_regs.h" />
+    <ClInclude Include="..\core\hw\pvr\config.h" />
+    <ClInclude Include="..\core\hw\pvr\drkPvr.h" />
+    <ClInclude Include="..\core\hw\pvr\helper_classes.h" />
+    <ClInclude Include="..\core\hw\pvr\pvr_mem.h" />
+    <ClInclude Include="..\core\hw\pvr\pvr_regs.h" />
+    <ClInclude Include="..\core\hw\pvr\pvr_sb_regs.h" />
+    <ClInclude Include="..\core\hw\pvr\Renderer_if.h" />
+    <ClInclude Include="..\core\hw\pvr\spg.h" />
+    <ClInclude Include="..\core\hw\pvr\ta.h" />
+    <ClInclude Include="..\core\hw\pvr\ta_const_df.h" />
+    <ClInclude Include="..\core\hw\pvr\ta_ctx.h" />
+    <ClInclude Include="..\core\hw\pvr\ta_structs.h" />
+    <ClInclude Include="..\core\hw\sh4\dyna\blockmanager.h" />
+    <ClInclude Include="..\core\hw\sh4\dyna\decoder.h" />
+    <ClInclude Include="..\core\hw\sh4\dyna\decoder_opcodes.h" />
+    <ClInclude Include="..\core\hw\sh4\dyna\ngen.h" />
+    <ClInclude Include="..\core\hw\sh4\dyna\rec_config.h" />
+    <ClInclude Include="..\core\hw\sh4\dyna\regalloc.h" />
+    <ClInclude Include="..\core\hw\sh4\dyna\shil.h" />
+    <ClInclude Include="..\core\hw\sh4\dyna\shil_canonical.h" />
+    <ClInclude Include="..\core\hw\sh4\interpr\sh4_opcodes.h" />
+    <ClInclude Include="..\core\hw\sh4\modules\ccn.h" />
+    <ClInclude Include="..\core\hw\sh4\modules\dmac.h" />
+    <ClInclude Include="..\core\hw\sh4\modules\mmu.h" />
+    <ClInclude Include="..\core\hw\sh4\modules\mmu_impl.h" />
+    <ClInclude Include="..\core\hw\sh4\modules\modules.h" />
+    <ClInclude Include="..\core\hw\sh4\modules\tmu.h" />
+    <ClInclude Include="..\core\hw\sh4\sh4_if.h" />
+    <ClInclude Include="..\core\hw\sh4\sh4_interrupts.h" />
+    <ClInclude Include="..\core\hw\sh4\sh4_mmr.h" />
+    <ClInclude Include="..\core\hw\sh4\sh4_interpreter.h" />
+    <ClInclude Include="..\core\hw\sh4\sh4_mem.h" />
+    <ClInclude Include="..\core\hw\sh4\sh4_opcode.h" />
+    <ClInclude Include="..\core\hw\sh4\sh4_opcode_list.h" />
+    <ClInclude Include="..\core\hw\sh4\sh4_core.h" />
+    <ClInclude Include="..\core\hw\sh4\sh4_rom.h" />
+    <ClInclude Include="..\core\hw\sh4\sh4_sched.h" />
+    <ClInclude Include="..\core\imgread\common.h" />
+    <ClInclude Include="..\core\imgread\gd_driver.h" />
+    <ClInclude Include="..\core\imgread\ImgReader.h" />
+    <ClInclude Include="..\core\imgread\pfctoc.h" />
+    <ClInclude Include="..\core\imgread\resource.h" />
+    <ClInclude Include="..\core\imgread\SCSIDEFS.H" />
+    <ClInclude Include="..\core\linux\context.h">
+      <ExcludedFromBuild Condition="'$(Configuration)|$(Platform)'=='Fast|Win32'">true</ExcludedFromBuild>
+      <ExcludedFromBuild Condition="'$(Configuration)|$(Platform)'=='Slow|Win32'">true</ExcludedFromBuild>
+      <ExcludedFromBuild Condition="'$(Configuration)|$(Platform)'=='Fast|x64'">true</ExcludedFromBuild>
+      <ExcludedFromBuild Condition="'$(Configuration)|$(Platform)'=='Slow|x64'">true</ExcludedFromBuild>
+    </ClInclude>
+    <ClInclude Include="..\core\linux\typedefs.h">
+      <ExcludedFromBuild Condition="'$(Configuration)|$(Platform)'=='Slow|Win32'">true</ExcludedFromBuild>
+      <ExcludedFromBuild Condition="'$(Configuration)|$(Platform)'=='Slow|x64'">true</ExcludedFromBuild>
+      <ExcludedFromBuild Condition="'$(Configuration)|$(Platform)'=='Fast|Win32'">true</ExcludedFromBuild>
+      <ExcludedFromBuild Condition="'$(Configuration)|$(Platform)'=='Fast|x64'">true</ExcludedFromBuild>
+    </ClInclude>
+    <ClInclude Include="..\core\oslib\audiobackend_directsound.h" />
+    <ClInclude Include="..\core\oslib\audiostream.h" />
+    <ClInclude Include="..\core\oslib\oslib.h" />
+    <ClInclude Include="..\core\profiler\profiler.h" />
+    <ClInclude Include="..\core\rec-x86\rec_x86_ngen.h">
+      <ExcludedFromBuild Condition="'$(Configuration)|$(Platform)'=='Fast|x64'">true</ExcludedFromBuild>
+      <ExcludedFromBuild Condition="'$(Configuration)|$(Platform)'=='Slow|x64'">true</ExcludedFromBuild>
+    </ClInclude>
+    <ClInclude Include="..\core\reios\descrambl.h" />
+    <ClInclude Include="..\core\reios\gdrom_hle.h" />
+    <ClInclude Include="..\core\reios\reios.h" />
+    <ClInclude Include="..\core\reios\reios_elf.h" />
+    <ClInclude Include="..\core\rend\gles\gles.h" />
+    <ClInclude Include="..\core\rend\rend.h" />
+    <ClInclude Include="..\core\rend\TexCache.h" />
+    <ClInclude Include="..\core\stdclass.h" />
+    <ClInclude Include="..\core\types.h" />
+    <ClInclude Include="..\core\webui\server.h" />
+  </ItemGroup>
+  <ItemGroup>
+    <None Include="..\core\deps\zlib\Makefile" />
+    <None Include="..\core\rec-ARM\ngen_arm.S">
+      <ExcludedFromBuild Condition="'$(Configuration)|$(Platform)'=='Slow|Win32'">true</ExcludedFromBuild>
+      <ExcludedFromBuild Condition="'$(Configuration)|$(Platform)'=='Slow|x64'">true</ExcludedFromBuild>
+      <ExcludedFromBuild Condition="'$(Configuration)|$(Platform)'=='Fast|Win32'">true</ExcludedFromBuild>
+      <ExcludedFromBuild Condition="'$(Configuration)|$(Platform)'=='Fast|x64'">true</ExcludedFromBuild>
+    </None>
+    <None Include="..\core\rec-x86\rec_lin86_asm.S">
+      <ExcludedFromBuild Condition="'$(Configuration)|$(Platform)'=='Slow|Win32'">true</ExcludedFromBuild>
+      <ExcludedFromBuild Condition="'$(Configuration)|$(Platform)'=='Fast|Win32'">true</ExcludedFromBuild>
+      <ExcludedFromBuild Condition="'$(Configuration)|$(Platform)'=='Fast|x64'">true</ExcludedFromBuild>
+      <ExcludedFromBuild Condition="'$(Configuration)|$(Platform)'=='Slow|x64'">true</ExcludedFromBuild>
+    </None>
+  </ItemGroup>
+  <PropertyGroup Label="Globals">
+    <ProjectGuid>{58B14048-EACB-4780-8B1E-9C84C2C30A8E}</ProjectGuid>
+    <Keyword>Win32Proj</Keyword>
+    <RootNamespace>reicast</RootNamespace>
+    <ProjectName>reicast</ProjectName>
+  </PropertyGroup>
+  <Import Project="$(VCTargetsPath)\Microsoft.Cpp.Default.props" />
+  <PropertyGroup Condition="'$(Configuration)|$(Platform)'=='Fast|Win32'" Label="Configuration">
+    <ConfigurationType>Application</ConfigurationType>
+    <UseDebugLibraries>true</UseDebugLibraries>
+    <CharacterSet>MultiByte</CharacterSet>
+    <WholeProgramOptimization>true</WholeProgramOptimization>
+    <PlatformToolset>v140</PlatformToolset>
+  </PropertyGroup>
+  <PropertyGroup Condition="'$(Configuration)|$(Platform)'=='Fast|x64'" Label="Configuration">
+    <ConfigurationType>Application</ConfigurationType>
+    <UseDebugLibraries>true</UseDebugLibraries>
+    <CharacterSet>MultiByte</CharacterSet>
+    <WholeProgramOptimization>true</WholeProgramOptimization>
+    <PlatformToolset>v140</PlatformToolset>
+  </PropertyGroup>
+  <PropertyGroup Condition="'$(Configuration)|$(Platform)'=='Slow|Win32'" Label="Configuration">
+    <ConfigurationType>Application</ConfigurationType>
+    <UseDebugLibraries>true</UseDebugLibraries>
+    <CharacterSet>MultiByte</CharacterSet>
+    <PlatformToolset>v140</PlatformToolset>
+  </PropertyGroup>
+  <PropertyGroup Condition="'$(Configuration)|$(Platform)'=='Slow|x64'" Label="Configuration">
+    <ConfigurationType>Application</ConfigurationType>
+    <UseDebugLibraries>true</UseDebugLibraries>
+    <CharacterSet>MultiByte</CharacterSet>
+    <PlatformToolset>v140</PlatformToolset>
+  </PropertyGroup>
+  <Import Project="$(VCTargetsPath)\Microsoft.Cpp.props" />
+  <ImportGroup Label="ExtensionSettings">
+    <Import Project="$(VCTargetsPath)\BuildCustomizations\masm.props" />
+  </ImportGroup>
+  <ImportGroup Label="PropertySheets" Condition="'$(Configuration)|$(Platform)'=='Fast|Win32'">
+    <Import Project="$(UserRootDir)\Microsoft.Cpp.$(Platform).user.props" Condition="exists('$(UserRootDir)\Microsoft.Cpp.$(Platform).user.props')" Label="LocalAppDataPlatform" />
+  </ImportGroup>
+  <ImportGroup Condition="'$(Configuration)|$(Platform)'=='Fast|x64'" Label="PropertySheets">
+    <Import Project="$(UserRootDir)\Microsoft.Cpp.$(Platform).user.props" Condition="exists('$(UserRootDir)\Microsoft.Cpp.$(Platform).user.props')" Label="LocalAppDataPlatform" />
+  </ImportGroup>
+  <ImportGroup Condition="'$(Configuration)|$(Platform)'=='Slow|Win32'" Label="PropertySheets">
+    <Import Project="$(UserRootDir)\Microsoft.Cpp.$(Platform).user.props" Condition="exists('$(UserRootDir)\Microsoft.Cpp.$(Platform).user.props')" Label="LocalAppDataPlatform" />
+  </ImportGroup>
+  <ImportGroup Condition="'$(Configuration)|$(Platform)'=='Slow|x64'" Label="PropertySheets">
+    <Import Project="$(UserRootDir)\Microsoft.Cpp.$(Platform).user.props" Condition="exists('$(UserRootDir)\Microsoft.Cpp.$(Platform).user.props')" Label="LocalAppDataPlatform" />
+  </ImportGroup>
+  <PropertyGroup Label="UserMacros" />
+  <PropertyGroup Condition="'$(Configuration)|$(Platform)'=='Fast|Win32'">
+    <LinkIncremental>true</LinkIncremental>
+    <OutDir>$(SolutionDir)..\WorkDir\</OutDir>
+    <IntDir>$(Platform)\$(Configuration)\generated\objs\</IntDir>
+    <TargetName>$(ProjectName)_$(Platform)_$(Configuration)</TargetName>
+  </PropertyGroup>
+  <PropertyGroup Condition="'$(Configuration)|$(Platform)'=='Fast|x64'">
+    <LinkIncremental>true</LinkIncremental>
+    <OutDir>$(SolutionDir)..\WorkDir\</OutDir>
+    <TargetName>$(ProjectName)_$(Platform)_$(Configuration)</TargetName>
+    <IntDir>$(Platform)\$(Configuration)\generated\objs\</IntDir>
+  </PropertyGroup>
+  <PropertyGroup Condition="'$(Configuration)|$(Platform)'=='Slow|Win32'">
+    <LinkIncremental>true</LinkIncremental>
+    <OutDir>$(SolutionDir)..\WorkDir\</OutDir>
+    <IntDir>$(Platform)\$(Configuration)\generated\objs\</IntDir>
+    <TargetName>$(ProjectName)_$(Platform)_$(Configuration)</TargetName>
+  </PropertyGroup>
+  <PropertyGroup Condition="'$(Configuration)|$(Platform)'=='Slow|x64'">
+    <LinkIncremental>true</LinkIncremental>
+    <OutDir>$(SolutionDir)..\WorkDir\</OutDir>
+    <TargetName>$(ProjectName)_$(Platform)_$(Configuration)</TargetName>
+    <IntDir>$(Platform)\$(Configuration)\generated\objs\</IntDir>
+  </PropertyGroup>
+  <ItemDefinitionGroup Condition="'$(Configuration)|$(Platform)'=='Fast|Win32'">
+    <ClCompile>
+      <PrecompiledHeader>
+      </PrecompiledHeader>
+      <WarningLevel>Level3</WarningLevel>
+      <Optimization>Full</Optimization>
+      <PreprocessorDefinitions>WIN32;NDEBUG;_CONSOLE;X86;%(PreprocessorDefinitions)</PreprocessorDefinitions>
+      <AdditionalIncludeDirectories>$(ProjectDir)..\core\;$(ProjectDir)..\core\khronos;%(AdditionalIncludeDirectories)</AdditionalIncludeDirectories>
+      <AdditionalOptions>/MP %(AdditionalOptions)</AdditionalOptions>
+      <InlineFunctionExpansion>AnySuitable</InlineFunctionExpansion>
+      <IntrinsicFunctions>true</IntrinsicFunctions>
+      <FavorSizeOrSpeed>Speed</FavorSizeOrSpeed>
+      <OmitFramePointers>true</OmitFramePointers>
+      <WholeProgramOptimization>true</WholeProgramOptimization>
+      <BasicRuntimeChecks>Default</BasicRuntimeChecks>
+      <RuntimeLibrary>MultiThreadedDLL</RuntimeLibrary>
+      <BufferSecurityCheck>false</BufferSecurityCheck>
+      <EnableEnhancedInstructionSet>StreamingSIMDExtensions</EnableEnhancedInstructionSet>
+      <FloatingPointModel>Fast</FloatingPointModel>
+      <DebugInformationFormat>ProgramDatabase</DebugInformationFormat>
+      <MultiProcessorCompilation>true</MultiProcessorCompilation>
+      <MinimalRebuild>false</MinimalRebuild>
+      <ObjectFileName>$(IntDir)/%(RelativeDir)/</ObjectFileName>
+      <OpenMPSupport>true</OpenMPSupport>
+    </ClCompile>
+    <Link>
+      <SubSystem>Windows</SubSystem>
+      <GenerateDebugInformation>true</GenerateDebugInformation>
+      <AdditionalLibraryDirectories>$(SolutionDir)..\pvrframe</AdditionalLibraryDirectories>
+      <AdditionalDependencies>Dsound.lib;winmm.lib;wsock32.lib;comctl32.lib;%(AdditionalDependencies)</AdditionalDependencies>
+    </Link>
+  </ItemDefinitionGroup>
+  <ItemDefinitionGroup Condition="'$(Configuration)|$(Platform)'=='Fast|x64'">
+    <ClCompile>
+      <PrecompiledHeader>
+      </PrecompiledHeader>
+      <WarningLevel>Level3</WarningLevel>
+      <Optimization>Full</Optimization>
+      <PreprocessorDefinitions>WIN32;NDEBUG;_CONSOLE;X86;%(PreprocessorDefinitions)</PreprocessorDefinitions>
+      <AdditionalIncludeDirectories>$(ProjectDir)..\core\;$(ProjectDir)..\core\khronos;%(AdditionalIncludeDirectories)</AdditionalIncludeDirectories>
+      <AdditionalOptions>/MP %(AdditionalOptions)</AdditionalOptions>
+      <InlineFunctionExpansion>AnySuitable</InlineFunctionExpansion>
+      <IntrinsicFunctions>true</IntrinsicFunctions>
+      <FavorSizeOrSpeed>Speed</FavorSizeOrSpeed>
+      <OmitFramePointers>true</OmitFramePointers>
+      <WholeProgramOptimization>true</WholeProgramOptimization>
+      <BasicRuntimeChecks>Default</BasicRuntimeChecks>
+      <RuntimeLibrary>MultiThreadedDLL</RuntimeLibrary>
+      <BufferSecurityCheck>false</BufferSecurityCheck>
+      <EnableEnhancedInstructionSet>StreamingSIMDExtensions</EnableEnhancedInstructionSet>
+      <FloatingPointModel>Fast</FloatingPointModel>
+      <DebugInformationFormat>ProgramDatabase</DebugInformationFormat>
+      <MultiProcessorCompilation>true</MultiProcessorCompilation>
+      <MinimalRebuild>false</MinimalRebuild>
+      <ObjectFileName>$(IntDir)/%(RelativeDir)/</ObjectFileName>
+      <UndefinePreprocessorDefinitions>
+      </UndefinePreprocessorDefinitions>
+      <OpenMPSupport>true</OpenMPSupport>
+    </ClCompile>
+    <Link>
+      <SubSystem>Windows</SubSystem>
+      <GenerateDebugInformation>true</GenerateDebugInformation>
+      <AdditionalLibraryDirectories>$(SolutionDir)..\pvrframe</AdditionalLibraryDirectories>
+      <AdditionalDependencies>Dsound.lib;winmm.lib;wsock32.lib;comctl32.lib;%(AdditionalDependencies)</AdditionalDependencies>
+    </Link>
+  </ItemDefinitionGroup>
+  <ItemDefinitionGroup Condition="'$(Configuration)|$(Platform)'=='Slow|Win32'">
+    <ClCompile>
+      <PrecompiledHeader>
+      </PrecompiledHeader>
+      <WarningLevel>Level3</WarningLevel>
+      <Optimization>Disabled</Optimization>
+      <PreprocessorDefinitions>WIN32;_DEBUG;_CONSOLE;X86;%(PreprocessorDefinitions)</PreprocessorDefinitions>
+      <AdditionalIncludeDirectories>$(ProjectDir)..\core\;$(ProjectDir)..\core\khronos;%(AdditionalIncludeDirectories)</AdditionalIncludeDirectories>
+      <MultiProcessorCompilation>true</MultiProcessorCompilation>
+      <MinimalRebuild>false</MinimalRebuild>
+      <BasicRuntimeChecks>Default</BasicRuntimeChecks>
+      <ObjectFileName>$(IntDir)/%(RelativeDir)/</ObjectFileName>
+      <OpenMPSupport>true</OpenMPSupport>
+    </ClCompile>
+    <Link>
+      <SubSystem>Windows</SubSystem>
+      <GenerateDebugInformation>true</GenerateDebugInformation>
+      <AdditionalLibraryDirectories>$(SolutionDir)..\pvrframe</AdditionalLibraryDirectories>
+      <AdditionalDependencies>Dsound.lib;winmm.lib;wsock32.lib;comctl32.lib;%(AdditionalDependencies)</AdditionalDependencies>
+    </Link>
+  </ItemDefinitionGroup>
+  <ItemDefinitionGroup Condition="'$(Configuration)|$(Platform)'=='Slow|x64'">
+    <ClCompile>
+      <PrecompiledHeader>
+      </PrecompiledHeader>
+      <WarningLevel>Level3</WarningLevel>
+      <Optimization>Disabled</Optimization>
+      <PreprocessorDefinitions>WIN32;_DEBUG;_CONSOLE;X86;%(PreprocessorDefinitions)</PreprocessorDefinitions>
+      <AdditionalIncludeDirectories>$(ProjectDir)..\core\;$(ProjectDir)..\core\khronos;%(AdditionalIncludeDirectories)</AdditionalIncludeDirectories>
+      <MultiProcessorCompilation>true</MultiProcessorCompilation>
+      <MinimalRebuild>false</MinimalRebuild>
+      <BasicRuntimeChecks>Default</BasicRuntimeChecks>
+      <ObjectFileName>$(IntDir)/%(RelativeDir)/</ObjectFileName>
+      <UndefinePreprocessorDefinitions>
+      </UndefinePreprocessorDefinitions>
+      <DebugInformationFormat>EditAndContinue</DebugInformationFormat>
+      <OpenMPSupport>true</OpenMPSupport>
+    </ClCompile>
+    <Link>
+      <SubSystem>Windows</SubSystem>
+      <GenerateDebugInformation>true</GenerateDebugInformation>
+      <AdditionalLibraryDirectories>$(SolutionDir)..\pvrframe</AdditionalLibraryDirectories>
+      <AdditionalDependencies>Dsound.lib;winmm.lib;wsock32.lib;comctl32.lib;%(AdditionalDependencies)</AdditionalDependencies>
+    </Link>
+  </ItemDefinitionGroup>
+  <ItemDefinitionGroup Condition="'$(Configuration)|$(Platform)'=='Debug|Win32'">
+    <ClCompile>
+      <MultiProcessorCompilation>true</MultiProcessorCompilation>
+    </ClCompile>
+  </ItemDefinitionGroup>
+  <ItemDefinitionGroup Condition="'$(Configuration)|$(Platform)'=='Debug|x64'">
+    <ClCompile>
+      <MultiProcessorCompilation>true</MultiProcessorCompilation>
+    </ClCompile>
+  </ItemDefinitionGroup>
+  <Import Project="$(VCTargetsPath)\Microsoft.Cpp.targets" />
+  <ImportGroup Label="ExtensionTargets">
+    <Import Project="$(VCTargetsPath)\BuildCustomizations\masm.targets" />
+  </ImportGroup>
+</Project>