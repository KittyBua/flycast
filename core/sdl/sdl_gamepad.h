#include "../input/gamepad_device.h"
#include "oslib/oslib.h"
#include "sdl.h"
#include "rend/gui.h"

class DefaultInputMapping : public InputMapping
{
public:
	DefaultInputMapping()
	{
		name = "Default";
		set_button(DC_BTN_Y, 0);
		set_button(DC_BTN_B, 1);
		set_button(DC_BTN_A, 2);
		set_button(DC_BTN_X, 3);
		set_button(DC_BTN_START, 9);

		set_axis(DC_AXIS_X, 0, false);
		set_axis(DC_AXIS_Y, 1, false);
		set_axis(DC_AXIS_X2, 2, false);
		set_axis(DC_AXIS_Y2, 3, false);
		dirty = false;
	}

	DefaultInputMapping(int joystick_idx) : DefaultInputMapping()
	{
		if (SDL_IsGameController(joystick_idx))
		{
			SDL_GameController *sdl_controller = SDL_GameControllerOpen(joystick_idx);
			name = SDL_GameControllerName(sdl_controller);
			INFO_LOG(INPUT, "SDL: using SDL game controller mappings for '%s'", name.c_str());

			auto map_button = [&](SDL_GameControllerButton sdl_btn, DreamcastKey dc_btn) {
				SDL_GameControllerButtonBind bind = SDL_GameControllerGetBindForButton(sdl_controller, sdl_btn);
				if (bind.bindType == SDL_CONTROLLER_BINDTYPE_BUTTON)
					set_button(dc_btn, bind.value.button);
				else if (bind.bindType == SDL_CONTROLLER_BINDTYPE_HAT)
				{
					int dir;
					switch (bind.value.hat.hat_mask)
					{
					case SDL_HAT_UP:
						dir = 0;
						break;
					case SDL_HAT_DOWN:
						dir = 1;
						break;
					case SDL_HAT_LEFT:
						dir = 2;
						break;
					case SDL_HAT_RIGHT:
						dir = 3;
						break;
					default:
						return;
					}
					set_button(dc_btn, ((bind.value.hat.hat + 1) << 8) | dir);
				}
			};
			map_button(SDL_CONTROLLER_BUTTON_A, DC_BTN_A);
			map_button(SDL_CONTROLLER_BUTTON_B, DC_BTN_B);
			map_button(SDL_CONTROLLER_BUTTON_X, DC_BTN_X);
			map_button(SDL_CONTROLLER_BUTTON_Y, DC_BTN_Y);
			map_button(SDL_CONTROLLER_BUTTON_START, DC_BTN_START);
			map_button(SDL_CONTROLLER_BUTTON_DPAD_UP, DC_DPAD_UP);
			map_button(SDL_CONTROLLER_BUTTON_DPAD_DOWN, DC_DPAD_DOWN);
			map_button(SDL_CONTROLLER_BUTTON_DPAD_LEFT, DC_DPAD_LEFT);
			map_button(SDL_CONTROLLER_BUTTON_DPAD_RIGHT, DC_DPAD_RIGHT);
			map_button(SDL_CONTROLLER_BUTTON_BACK, EMU_BTN_MENU);
			map_button(SDL_CONTROLLER_BUTTON_LEFTSHOULDER, DC_BTN_C); // service
			map_button(SDL_CONTROLLER_BUTTON_RIGHTSHOULDER, DC_BTN_Z); // test

			auto map_axis = [&](SDL_GameControllerAxis sdl_axis, DreamcastKey dc_axis) {
				SDL_GameControllerButtonBind bind = SDL_GameControllerGetBindForAxis(sdl_controller, sdl_axis);
				if (bind.bindType != SDL_CONTROLLER_BINDTYPE_AXIS)
					return false;

				bool invert_axis = false;
				const char *s = SDL_GameControllerGetStringForAxis(sdl_axis);
				if (s != nullptr && s[strlen(s) - 1] == '~')
					invert_axis = true;
				set_axis(dc_axis, bind.value.axis, invert_axis);
				return true;
			};
			map_axis(SDL_CONTROLLER_AXIS_LEFTX, DC_AXIS_X);
			map_axis(SDL_CONTROLLER_AXIS_LEFTY, DC_AXIS_Y);
			map_axis(SDL_CONTROLLER_AXIS_RIGHTX, DC_AXIS_X2);
			map_axis(SDL_CONTROLLER_AXIS_RIGHTY, DC_AXIS_Y2);
			if (!map_axis(SDL_CONTROLLER_AXIS_TRIGGERLEFT, DC_AXIS_LT))
				map_button(SDL_CONTROLLER_BUTTON_LEFTSHOULDER, EMU_BTN_TRIGGER_LEFT);
			if (!map_axis(SDL_CONTROLLER_AXIS_TRIGGERRIGHT, DC_AXIS_RT))
				map_button(SDL_CONTROLLER_BUTTON_RIGHTSHOULDER, EMU_BTN_TRIGGER_RIGHT);

			SDL_GameControllerClose(sdl_controller);
			dirty = false;
		}
		else
			INFO_LOG(INPUT, "using default mapping");
	}
};

class SDLGamepad : public GamepadDevice
{
public:
	SDLGamepad(int maple_port, int joystick_idx, SDL_Joystick* sdl_joystick)
		: GamepadDevice(maple_port, "SDL"), sdl_joystick(sdl_joystick)
	{
		_name = SDL_JoystickName(sdl_joystick);
		sdl_joystick_instance = SDL_JoystickInstanceID(sdl_joystick);
		_unique_id = "sdl_joystick_" + std::to_string(sdl_joystick_instance);
		INFO_LOG(INPUT, "SDL: Opened joystick %d on port %d: '%s' unique_id=%s", sdl_joystick_instance, maple_port, _name.c_str(), _unique_id.c_str());

		loadMapping();
		sdl_haptic = SDL_HapticOpenFromJoystick(sdl_joystick);
		if (SDL_HapticRumbleInit(sdl_haptic) != 0)
		{
			SDL_HapticClose(sdl_haptic);
			sdl_haptic = NULL;
		}
	}

	void rumble(float power, float inclination, u32 duration_ms) override
	{
		if (sdl_haptic != NULL)
		{
			vib_inclination = inclination * power;
			vib_stop_time = os_GetSeconds() + duration_ms / 1000.0;

			SDL_HapticRumblePlay(sdl_haptic, power, duration_ms);
		}
	}
	void update_rumble() override
	{
		if (sdl_haptic == NULL)
			return;
		if (vib_inclination > 0)
		{
			int rem_time = (vib_stop_time - os_GetSeconds()) * 1000;
			if (rem_time <= 0)
				vib_inclination = 0;
			else
				SDL_HapticRumblePlay(sdl_haptic, vib_inclination * rem_time, rem_time);
		}
	}

	void close()
	{
		INFO_LOG(INPUT, "SDL: Joystick '%s' on port %d disconnected", _name.c_str(), maple_port());
		if (sdl_haptic != NULL)
			SDL_HapticClose(sdl_haptic);
		SDL_JoystickClose(sdl_joystick);
		GamepadDevice::Unregister(sdl_gamepads[sdl_joystick_instance]);
		sdl_gamepads.erase(sdl_joystick_instance);
	}

	static void AddSDLGamepad(std::shared_ptr<SDLGamepad> gamepad)
	{
		sdl_gamepads[gamepad->sdl_joystick_instance] = gamepad;
		GamepadDevice::Register(gamepad);
	}
	static std::shared_ptr<SDLGamepad> GetSDLGamepad(SDL_JoystickID id)
	{
		auto it = sdl_gamepads.find(id);
		if (it != sdl_gamepads.end())
			return it->second;
		else
			return NULL;
	}
	static void UpdateRumble()
	{
		for (auto& pair : sdl_gamepads)
			pair.second->update_rumble();
	}

protected:
	void load_axis_min_max(u32 axis) override
	{
		axis_min_values[axis] = -32768;
		axis_ranges[axis] = 65535;
	}

private:
	SDL_Joystick* sdl_joystick;
	SDL_JoystickID sdl_joystick_instance;
	SDL_Haptic *sdl_haptic;
	float vib_inclination = 0;
	double vib_stop_time = 0;
	static std::map<SDL_JoystickID, std::shared_ptr<SDLGamepad>> sdl_gamepads;
};

std::map<SDL_JoystickID, std::shared_ptr<SDLGamepad>> SDLGamepad::sdl_gamepads;

<<<<<<< HEAD
class SDLMouse : public Mouse
=======
class KbInputMapping : public InputMapping
{
public:
	KbInputMapping()
	{
		name = "SDL Keyboard";
		set_button(DC_BTN_A, SDLK_x);
		set_button(DC_BTN_B, SDLK_c);
		set_button(DC_BTN_X, SDLK_s);
		set_button(DC_BTN_Y, SDLK_d);
		set_button(DC_DPAD_UP, SDLK_UP);
		set_button(DC_DPAD_DOWN, SDLK_DOWN);
		set_button(DC_DPAD_LEFT, SDLK_LEFT);
		set_button(DC_DPAD_RIGHT, SDLK_RIGHT);
		set_button(DC_BTN_START, SDLK_RETURN);
		set_button(EMU_BTN_TRIGGER_LEFT, SDLK_f);
		set_button(EMU_BTN_TRIGGER_RIGHT, SDLK_v);
		set_button(EMU_BTN_MENU, SDLK_TAB);
		set_button(EMU_BTN_FFORWARD, SDLK_SPACE);

		dirty = false;
	}
};

class SDLKbGamepadDevice : public GamepadDevice
{
public:
	SDLKbGamepadDevice(int maple_port) : GamepadDevice(maple_port, "SDL")
	{
		_name = "Keyboard";
		_unique_id = "sdl_keyboard";
		if (!find_mapping())
			input_mapper = std::make_shared<KbInputMapping>();
	}

	const char *get_button_name(u32 code) override
	{
		const char *name = SDL_GetKeyName((SDL_Keycode)code);
		if (name[0] == 0)
			return nullptr;
		return name;
	}
};

class MouseInputMapping : public InputMapping
>>>>>>> b8c2a695
{
public:
	SDLMouse() : Mouse("SDL")
	{
		this->_name = "Default Mouse";
		this->_unique_id = "sdl_mouse";
		loadMapping();
	}

<<<<<<< HEAD
	void setAbsPos(int x, int y);
};
=======
		this->rawHandle = handle;
		if (!find_mapping())
			input_mapper = std::make_shared<MouseInputMapping>();
	}

	bool gamepad_btn_input(u32 code, bool pressed) override
	{
		if (!is_detecting_input() && detectedRawMouse != nullptr)
		{
			bool handled = detectedRawMouse->gamepad_btn_input(code, pressed);
			if (!detectedRawMouse->is_detecting_input())
				detectedRawMouse = nullptr;
			return handled;
		}
		if (gui_is_open() && !is_detecting_input())
			// Don't register mouse clicks as gamepad presses when gui is open
			// This makes the gamepad presses to be handled first and the mouse position to be ignored
			// TODO Make this generic
			return false;
		else
			return GamepadDevice::gamepad_btn_input(code, pressed);
	}

	const char *get_button_name(u32 code) override
	{
		switch(code)
		{
		case SDL_BUTTON_LEFT:
			return "Left Button";
		case SDL_BUTTON_RIGHT:
			return "Right Button";
		case SDL_BUTTON_MIDDLE:
			return "Middle Button";
		case SDL_BUTTON_X1:
			return "X1 Button";
		case SDL_BUTTON_X2:
			return "X2 Button";
		default:
			return nullptr;
		}
	}

	void setMouseAbsPos(int x, int y);
	void setMouseRelPos(int deltax, int deltay);
	void setMouseButton(u32 button, bool pressed);
	void detect_btn_input(input_detected_cb button_pressed) override;
	void cancel_detect_input() override;

private:
	u32 rawHandle = 0;
	std::shared_ptr<SDLMouse> detectedRawMouse;
};
>>>>>>> b8c2a695
<|MERGE_RESOLUTION|>--- conflicted
+++ resolved
@@ -190,55 +190,7 @@
 
 std::map<SDL_JoystickID, std::shared_ptr<SDLGamepad>> SDLGamepad::sdl_gamepads;
 
-<<<<<<< HEAD
 class SDLMouse : public Mouse
-=======
-class KbInputMapping : public InputMapping
-{
-public:
-	KbInputMapping()
-	{
-		name = "SDL Keyboard";
-		set_button(DC_BTN_A, SDLK_x);
-		set_button(DC_BTN_B, SDLK_c);
-		set_button(DC_BTN_X, SDLK_s);
-		set_button(DC_BTN_Y, SDLK_d);
-		set_button(DC_DPAD_UP, SDLK_UP);
-		set_button(DC_DPAD_DOWN, SDLK_DOWN);
-		set_button(DC_DPAD_LEFT, SDLK_LEFT);
-		set_button(DC_DPAD_RIGHT, SDLK_RIGHT);
-		set_button(DC_BTN_START, SDLK_RETURN);
-		set_button(EMU_BTN_TRIGGER_LEFT, SDLK_f);
-		set_button(EMU_BTN_TRIGGER_RIGHT, SDLK_v);
-		set_button(EMU_BTN_MENU, SDLK_TAB);
-		set_button(EMU_BTN_FFORWARD, SDLK_SPACE);
-
-		dirty = false;
-	}
-};
-
-class SDLKbGamepadDevice : public GamepadDevice
-{
-public:
-	SDLKbGamepadDevice(int maple_port) : GamepadDevice(maple_port, "SDL")
-	{
-		_name = "Keyboard";
-		_unique_id = "sdl_keyboard";
-		if (!find_mapping())
-			input_mapper = std::make_shared<KbInputMapping>();
-	}
-
-	const char *get_button_name(u32 code) override
-	{
-		const char *name = SDL_GetKeyName((SDL_Keycode)code);
-		if (name[0] == 0)
-			return nullptr;
-		return name;
-	}
-};
-
-class MouseInputMapping : public InputMapping
->>>>>>> b8c2a695
 {
 public:
 	SDLMouse() : Mouse("SDL")
@@ -248,60 +200,5 @@
 		loadMapping();
 	}
 
-<<<<<<< HEAD
-	void setAbsPos(int x, int y);
+	void setAbsPos(int x, int y);
 };
-=======
-		this->rawHandle = handle;
-		if (!find_mapping())
-			input_mapper = std::make_shared<MouseInputMapping>();
-	}
-
-	bool gamepad_btn_input(u32 code, bool pressed) override
-	{
-		if (!is_detecting_input() && detectedRawMouse != nullptr)
-		{
-			bool handled = detectedRawMouse->gamepad_btn_input(code, pressed);
-			if (!detectedRawMouse->is_detecting_input())
-				detectedRawMouse = nullptr;
-			return handled;
-		}
-		if (gui_is_open() && !is_detecting_input())
-			// Don't register mouse clicks as gamepad presses when gui is open
-			// This makes the gamepad presses to be handled first and the mouse position to be ignored
-			// TODO Make this generic
-			return false;
-		else
-			return GamepadDevice::gamepad_btn_input(code, pressed);
-	}
-
-	const char *get_button_name(u32 code) override
-	{
-		switch(code)
-		{
-		case SDL_BUTTON_LEFT:
-			return "Left Button";
-		case SDL_BUTTON_RIGHT:
-			return "Right Button";
-		case SDL_BUTTON_MIDDLE:
-			return "Middle Button";
-		case SDL_BUTTON_X1:
-			return "X1 Button";
-		case SDL_BUTTON_X2:
-			return "X2 Button";
-		default:
-			return nullptr;
-		}
-	}
-
-	void setMouseAbsPos(int x, int y);
-	void setMouseRelPos(int deltax, int deltay);
-	void setMouseButton(u32 button, bool pressed);
-	void detect_btn_input(input_detected_cb button_pressed) override;
-	void cancel_detect_input() override;
-
-private:
-	u32 rawHandle = 0;
-	std::shared_ptr<SDLMouse> detectedRawMouse;
-};
->>>>>>> b8c2a695
