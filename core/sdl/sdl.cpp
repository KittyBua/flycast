
#if defined(USE_SDL)
#include <map>
#include "types.h"
#include "cfg/cfg.h"
#include "linux-dist/main.h"
#include "hw/maple/maple_devs.h"
#include "hw/maple/maple_cfg.h"
#include "sdl/sdl.h"
#include "rend/gui.h"
#ifndef GLES
#include "khronos/GL3/gl3w.h"
#endif
#endif
#include "hw/maple/maple_devs.h"
#include "sdl_gamepad.h"
#include "sdl_keyboard.h"

static SDL_Window* window = NULL;
static SDL_GLContext glcontext;

#ifdef TARGET_PANDORA
	#define WINDOW_WIDTH  800
#else
	#define WINDOW_WIDTH  640
#endif
#define WINDOW_HEIGHT  480

static std::shared_ptr<SDLMouseGamepadDevice> sdl_mouse_gamepad;
static std::shared_ptr<SDLKbGamepadDevice> sdl_kb_gamepad;
static SDLKeyboardDevice* sdl_keyboard = NULL;

extern void dc_exit();

#ifdef TARGET_PANDORA
	extern char OSD_Info[128];
	extern int OSD_Delay;
	extern char OSD_Counters[256];
	extern int OSD_Counter;
#endif

extern u32 mo_buttons;
extern s32 mo_x_abs;
extern s32 mo_y_abs;
extern f32 mo_x_delta;
extern f32 mo_y_delta;
extern f32 mo_wheel_delta;

extern int screen_width, screen_height;

static void sdl_open_joystick(int index)
{
	SDL_Joystick *pJoystick = SDL_JoystickOpen(index);

	if (pJoystick == NULL)
	{
		printf("SDL: Cannot open joystick %d\n", index + 1);
		return;
	}
	std::shared_ptr<SDLGamepadDevice> gamepad = std::make_shared<SDLGamepadDevice>(index < MAPLE_PORTS ? index : -1, pJoystick);
	SDLGamepadDevice::AddSDLGamepad(gamepad);
}

static void sdl_close_joystick(SDL_JoystickID instance)
{
	std::shared_ptr<SDLGamepadDevice> gamepad = SDLGamepadDevice::GetSDLGamepad(instance);
	if (gamepad != NULL)
		gamepad->close();
}

bool haptic_init = false;
static SDL_Haptic* haptic = NULL;
int effect_id = 0;

void input_sdl_init()
{
	u32 subsystem_init = SDL_WasInit(SDL_INIT_JOYSTICK | SDL_INIT_HAPTIC);

	if ((subsystem_init & SDL_INIT_JOYSTICK) == 0)
	{
		if (SDL_InitSubSystem(SDL_INIT_JOYSTICK) < 0)
		{
			die("SDL: error initializing Joystick subsystem");
		}
	}
<<<<<<< HEAD

	// Trying to initialize haptic subsystem (rumble)
	if ((subsystem_init & SDL_INIT_HAPTIC) == 0)
	{
		haptic_init = (SDL_InitSubSystem(SDL_INIT_HAPTIC) == 0);
	}

	// Open joystick device
	int numjoys = SDL_NumJoysticks();
	printf("SDL: Number of Joysticks found = %i\n", numjoys);
	if (numjoys > 0)
	{
		JoySDL = SDL_JoystickOpen(0);
	}

	if (JoySDL)
	{
		printf("SDL: Joystick opened\n");
		int AxisCount,ButtonCount;
		const char* Name;
=======
	if (SDL_WasInit(SDL_INIT_HAPTIC) == 0)
		SDL_InitSubSystem(SDL_INIT_HAPTIC);
>>>>>>> cae22b9f

	SDL_SetRelativeMouseMode(SDL_FALSE);

	sdl_keyboard = new SDLKeyboardDevice(0);
	sdl_kb_gamepad = std::make_shared<SDLKbGamepadDevice>(0);
	GamepadDevice::Register(sdl_kb_gamepad);
	sdl_mouse_gamepad = std::make_shared<SDLMouseGamepadDevice>(0);
	GamepadDevice::Register(sdl_mouse_gamepad);
}

<<<<<<< HEAD
		printf("SDL: Found '%s' joystick with %d axes and %d buttons\n", Name, AxisCount, ButtonCount);
		if (haptic_init)
		{
			if (SDL_JoystickIsHaptic(JoySDL) == SDL_TRUE)
				printf("SDL: Rumble support available\n");
			else
				printf("SDL: Rumble support NOT available\n");
		}

		if (Name != NULL && strcmp(Name,"Microsoft X-Box 360 pad")==0)
		{
			sdl_map_btn  = sdl_map_btn_xbox360;
			sdl_map_axis = sdl_map_axis_xbox360;
			printf("SDL: Using Xbox 360 map\n");
		}

		// Create the first controller with two VMUs
		// (only when evdev is not available as it's already configured via evdev then)
		// TODO: make this configurable
		#ifndef USE_EVDEV
		printf("SDL: Creating controller in first port with 2 VMUs");
		mcfg_CreateController(0, MDT_SegaVMU, MDT_SegaVMU);
		#endif
	}
	else
	{
		printf("SDL: No Joystick Found\n");
	}

	#ifdef TARGET_PANDORA
		float v;
		int j;
		for (int i=0; i<128; i++)
=======
static int mouse_prev_x = -1;
static int mouse_prev_y = -1;

static void set_mouse_position(int x, int y)
{
	int width, height;
	SDL_GetWindowSize(window, &width, &height);
	if (width != 0 && height != 0)
	{
		float scale = 480.f / height;
		mo_x_abs = (x - (width - 640.f / scale) / 2.f) * scale;
		mo_y_abs = y * scale;
		if (mouse_prev_x != -1)
>>>>>>> cae22b9f
		{
			mo_x_delta += (f32)(x - mouse_prev_x) * settings.input.MouseSensitivity / 100.f;
			mo_y_delta += (f32)(y - mouse_prev_y) * settings.input.MouseSensitivity / 100.f;
		}
		mouse_prev_x = x;
		mouse_prev_y = y;
	}
}

// FIXME this shouldn't be done by port. Need something like: handle_events() then get_port(0), get_port(2), ...
void input_sdl_handle(u32 port)
{
	if (port == 0)	// FIXME hack
		SDLGamepadDevice::UpdateRumble();

	#define SET_FLAG(field, mask, expr) field =((expr) ? (field & ~mask) : (field | mask))
	SDL_Event event;
	while (SDL_PollEvent(&event))
	{
		switch (event.type)
		{
			case SDL_QUIT:
				dc_exit();
				break;
			case SDL_KEYDOWN:
			case SDL_KEYUP:
				sdl_kb_gamepad->gamepad_btn_input(event.key.keysym.sym, event.type == SDL_KEYDOWN);
				{
					int modifier_keys = 0;
					if (event.key.keysym.mod & (KMOD_LSHIFT | KMOD_RSHIFT))
						SET_FLAG(modifier_keys, (0x02 | 0x20), event.type == SDL_KEYUP);
					if (event.key.keysym.mod & (KMOD_LCTRL | KMOD_RCTRL))
						SET_FLAG(modifier_keys, (0x01 | 0x10), event.type == SDL_KEYUP);
					sdl_keyboard->keyboard_input(event.key.keysym.sym, event.type == SDL_KEYDOWN, modifier_keys);
				}
				break;
			case SDL_TEXTINPUT:
				for (int i = 0; event.text.text[i] != '\0'; i++)
					sdl_keyboard->keyboard_character(event.text.text[i]);
				break;

			case SDL_JOYBUTTONDOWN:
			case SDL_JOYBUTTONUP:
				{
					std::shared_ptr<SDLGamepadDevice> device = SDLGamepadDevice::GetSDLGamepad((SDL_JoystickID)event.jbutton.which);
					if (device != NULL)
						device->gamepad_btn_input(event.jbutton.button, event.type == SDL_JOYBUTTONDOWN);
				}
				break;
			case SDL_JOYAXISMOTION:
				{
					std::shared_ptr<SDLGamepadDevice> device = SDLGamepadDevice::GetSDLGamepad((SDL_JoystickID)event.jaxis.which);
					if (device != NULL)
						device->gamepad_axis_input(event.jaxis.axis, event.jaxis.value);
				}
				break;

			case SDL_MOUSEMOTION:
				set_mouse_position(event.motion.x, event.motion.y);
				SET_FLAG(mo_buttons, 1 << 2, event.motion.state & SDL_BUTTON_LMASK);
				SET_FLAG(mo_buttons, 1 << 1, event.motion.state & SDL_BUTTON_RMASK);
				SET_FLAG(mo_buttons, 1 << 3, event.motion.state & SDL_BUTTON_MMASK);
				break;

			case SDL_MOUSEBUTTONDOWN:
			case SDL_MOUSEBUTTONUP:
				set_mouse_position(event.button.x, event.button.y);
				switch (event.button.button)
				{
				case SDL_BUTTON_LEFT:
					SET_FLAG(mo_buttons, 1 << 2, event.button.state == SDL_PRESSED);
					break;
				case SDL_BUTTON_RIGHT:
					SET_FLAG(mo_buttons, 1 << 1, event.button.state == SDL_PRESSED);
					break;
				case SDL_BUTTON_MIDDLE:
					SET_FLAG(mo_buttons, 1 << 3, event.button.state == SDL_PRESSED);
					break;
				}
				sdl_mouse_gamepad->gamepad_btn_input(event.button.button, event.button.state == SDL_PRESSED);
				break;

			case SDL_MOUSEWHEEL:
				mo_wheel_delta -= event.wheel.y * 35;
				break;

			case SDL_JOYDEVICEADDED:
				sdl_open_joystick(event.jdevice.which);
				break;

			case SDL_JOYDEVICEREMOVED:
				sdl_close_joystick((SDL_JoystickID)event.jdevice.which);
				break;
		}
	}
}

void input_sdl_rumble(u32 port, u16 pow_strong, u16 pow_weak)
{
	// No haptic supported, no need for rumble
	if (!haptic_init)
		return;

	// If already open, close it to stop the current rumble effect
	if (haptic)
	{
		if (effect_id != 0)
		{
			SDL_HapticStopEffect( haptic, effect_id );
			SDL_HapticDestroyEffect( haptic, effect_id );
			effect_id = 0;
		}

		SDL_HapticClose(haptic);
		haptic = NULL;
	}

	// Open the device
	if (!haptic)
		haptic = SDL_HapticOpenFromJoystick( JoySDL );

	if (!haptic)
		return;

	// Check if the haptic supports the left/right effect
  	if ((SDL_HapticQuery(haptic) & SDL_HAPTIC_LEFTRIGHT) == 0)
	{
  		SDL_HapticClose(haptic);
		haptic = NULL;

		// Disable haptic/rumble
		haptic_init = false;

  		return;
  	}

 	// Create the effect
	SDL_HapticEffect effect;
	SDL_memset(&effect, 0, sizeof(SDL_HapticEffect) ); // 0 is safe default
	effect.type = SDL_HAPTIC_LEFTRIGHT;
	effect.leftright.large_magnitude = pow_strong;
	effect.leftright.small_magnitude = pow_weak;
	effect.leftright.length = 0;

	// Upload the effect
	effect_id = SDL_HapticNewEffect(haptic, &effect);

	// Let's play the effect
	SDL_HapticRunEffect(haptic, effect_id, 1);
}

void sdl_window_set_text(const char* text)
{
	#ifdef TARGET_PANDORA
		strncpy(OSD_Counters, text, 256);
	#else
		if(window)
		{
			SDL_SetWindowTitle(window, text);    // *TODO*  Set Icon also...
		}
	#endif
}

void sdl_window_create()
{
	if (SDL_WasInit(SDL_INIT_VIDEO) == 0)
	{
		if(SDL_InitSubSystem(SDL_INIT_VIDEO) != 0)
		{
			die("error initializing SDL Joystick subsystem");
		}
	}

	int window_width  = cfgLoadInt("x11","width", WINDOW_WIDTH);
	int window_height = cfgLoadInt("x11","height", WINDOW_HEIGHT);

	int flags = SDL_WINDOW_OPENGL;
	#ifdef TARGET_PANDORA
		flags |= SDL_FULLSCREEN;
	#else
		flags |= SDL_SWSURFACE | SDL_WINDOW_RESIZABLE;
	#endif

	#ifdef GLES
		SDL_GL_SetAttribute(SDL_GL_CONTEXT_PROFILE_MASK, SDL_GL_CONTEXT_PROFILE_ES);
		SDL_GL_SetAttribute(SDL_GL_CONTEXT_MAJOR_VERSION, 2);
		SDL_GL_SetAttribute(SDL_GL_CONTEXT_MINOR_VERSION, 0);
	#else
		SDL_GL_SetAttribute(SDL_GL_CONTEXT_PROFILE_MASK, SDL_GL_CONTEXT_PROFILE_CORE);
		SDL_GL_SetAttribute(SDL_GL_CONTEXT_MAJOR_VERSION, 4);
		SDL_GL_SetAttribute(SDL_GL_CONTEXT_MINOR_VERSION, 3);
	#endif

	SDL_GL_SetAttribute(SDL_GL_RED_SIZE, 8);
	SDL_GL_SetAttribute(SDL_GL_GREEN_SIZE, 8);
	SDL_GL_SetAttribute(SDL_GL_BLUE_SIZE, 8);
	SDL_GL_SetAttribute(SDL_GL_ALPHA_SIZE, 8);
	SDL_GL_SetAttribute(SDL_GL_DEPTH_SIZE, 24);
	SDL_GL_SetAttribute(SDL_GL_STENCIL_SIZE, 8);
	SDL_GL_SetAttribute(SDL_GL_DOUBLEBUFFER, 1);

	window = SDL_CreateWindow("Reicast Emulator", SDL_WINDOWPOS_UNDEFINED, SDL_WINDOWPOS_UNDEFINED,	window_width, window_height, flags);
	if (!window)
	{
		die("error creating SDL window");
	}

	glcontext = SDL_GL_CreateContext(window);
	if (!glcontext)
	{
		die("Error creating SDL GL context");
	}
	SDL_GL_MakeCurrent(window, NULL);

	SDL_GL_GetDrawableSize(window, &screen_width, &screen_height);

	float ddpi, hdpi, vdpi;
	if (!SDL_GetDisplayDPI(SDL_GetWindowDisplayIndex(window), &ddpi, &hdpi, &vdpi))
		screen_dpi = (int)roundf(max(hdpi, vdpi));

	printf("Created SDL Window (%ix%i) and GL Context successfully\n", window_width, window_height);
}

bool gl_init(void* wind, void* disp)
{
	SDL_GL_MakeCurrent(window, glcontext);
	#ifdef GLES
		return true;
	#else
		return gl3wInit() != -1 && gl3wIsSupported(3, 1);
	#endif
}

void gl_swap()
{
	SDL_GL_SwapWindow(window);

	/* Check if drawable has been resized */
	SDL_GL_GetDrawableSize(window, &screen_width, &screen_height);
}

void gl_term()
{
	SDL_GL_DeleteContext(glcontext);
}<|MERGE_RESOLUTION|>--- conflicted
+++ resolved
@@ -4,8 +4,6 @@
 #include "types.h"
 #include "cfg/cfg.h"
 #include "linux-dist/main.h"
-#include "hw/maple/maple_devs.h"
-#include "hw/maple/maple_cfg.h"
 #include "sdl/sdl.h"
 #include "rend/gui.h"
 #ifndef GLES
@@ -68,46 +66,17 @@
 		gamepad->close();
 }
 
-bool haptic_init = false;
-static SDL_Haptic* haptic = NULL;
-int effect_id = 0;
-
 void input_sdl_init()
 {
-	u32 subsystem_init = SDL_WasInit(SDL_INIT_JOYSTICK | SDL_INIT_HAPTIC);
-
-	if ((subsystem_init & SDL_INIT_JOYSTICK) == 0)
+	if (SDL_WasInit(SDL_INIT_JOYSTICK) == 0)
 	{
 		if (SDL_InitSubSystem(SDL_INIT_JOYSTICK) < 0)
 		{
 			die("SDL: error initializing Joystick subsystem");
 		}
 	}
-<<<<<<< HEAD
-
-	// Trying to initialize haptic subsystem (rumble)
-	if ((subsystem_init & SDL_INIT_HAPTIC) == 0)
-	{
-		haptic_init = (SDL_InitSubSystem(SDL_INIT_HAPTIC) == 0);
-	}
-
-	// Open joystick device
-	int numjoys = SDL_NumJoysticks();
-	printf("SDL: Number of Joysticks found = %i\n", numjoys);
-	if (numjoys > 0)
-	{
-		JoySDL = SDL_JoystickOpen(0);
-	}
-
-	if (JoySDL)
-	{
-		printf("SDL: Joystick opened\n");
-		int AxisCount,ButtonCount;
-		const char* Name;
-=======
 	if (SDL_WasInit(SDL_INIT_HAPTIC) == 0)
 		SDL_InitSubSystem(SDL_INIT_HAPTIC);
->>>>>>> cae22b9f
 
 	SDL_SetRelativeMouseMode(SDL_FALSE);
 
@@ -118,41 +87,6 @@
 	GamepadDevice::Register(sdl_mouse_gamepad);
 }
 
-<<<<<<< HEAD
-		printf("SDL: Found '%s' joystick with %d axes and %d buttons\n", Name, AxisCount, ButtonCount);
-		if (haptic_init)
-		{
-			if (SDL_JoystickIsHaptic(JoySDL) == SDL_TRUE)
-				printf("SDL: Rumble support available\n");
-			else
-				printf("SDL: Rumble support NOT available\n");
-		}
-
-		if (Name != NULL && strcmp(Name,"Microsoft X-Box 360 pad")==0)
-		{
-			sdl_map_btn  = sdl_map_btn_xbox360;
-			sdl_map_axis = sdl_map_axis_xbox360;
-			printf("SDL: Using Xbox 360 map\n");
-		}
-
-		// Create the first controller with two VMUs
-		// (only when evdev is not available as it's already configured via evdev then)
-		// TODO: make this configurable
-		#ifndef USE_EVDEV
-		printf("SDL: Creating controller in first port with 2 VMUs");
-		mcfg_CreateController(0, MDT_SegaVMU, MDT_SegaVMU);
-		#endif
-	}
-	else
-	{
-		printf("SDL: No Joystick Found\n");
-	}
-
-	#ifdef TARGET_PANDORA
-		float v;
-		int j;
-		for (int i=0; i<128; i++)
-=======
 static int mouse_prev_x = -1;
 static int mouse_prev_y = -1;
 
@@ -166,7 +100,6 @@
 		mo_x_abs = (x - (width - 640.f / scale) / 2.f) * scale;
 		mo_y_abs = y * scale;
 		if (mouse_prev_x != -1)
->>>>>>> cae22b9f
 		{
 			mo_x_delta += (f32)(x - mouse_prev_x) * settings.input.MouseSensitivity / 100.f;
 			mo_y_delta += (f32)(y - mouse_prev_y) * settings.input.MouseSensitivity / 100.f;
@@ -264,60 +197,6 @@
 	}
 }
 
-void input_sdl_rumble(u32 port, u16 pow_strong, u16 pow_weak)
-{
-	// No haptic supported, no need for rumble
-	if (!haptic_init)
-		return;
-
-	// If already open, close it to stop the current rumble effect
-	if (haptic)
-	{
-		if (effect_id != 0)
-		{
-			SDL_HapticStopEffect( haptic, effect_id );
-			SDL_HapticDestroyEffect( haptic, effect_id );
-			effect_id = 0;
-		}
-
-		SDL_HapticClose(haptic);
-		haptic = NULL;
-	}
-
-	// Open the device
-	if (!haptic)
-		haptic = SDL_HapticOpenFromJoystick( JoySDL );
-
-	if (!haptic)
-		return;
-
-	// Check if the haptic supports the left/right effect
-  	if ((SDL_HapticQuery(haptic) & SDL_HAPTIC_LEFTRIGHT) == 0)
-	{
-  		SDL_HapticClose(haptic);
-		haptic = NULL;
-
-		// Disable haptic/rumble
-		haptic_init = false;
-
-  		return;
-  	}
-
- 	// Create the effect
-	SDL_HapticEffect effect;
-	SDL_memset(&effect, 0, sizeof(SDL_HapticEffect) ); // 0 is safe default
-	effect.type = SDL_HAPTIC_LEFTRIGHT;
-	effect.leftright.large_magnitude = pow_strong;
-	effect.leftright.small_magnitude = pow_weak;
-	effect.leftright.length = 0;
-
-	// Upload the effect
-	effect_id = SDL_HapticNewEffect(haptic, &effect);
-
-	// Let's play the effect
-	SDL_HapticRunEffect(haptic, effect_id, 1);
-}
-
 void sdl_window_set_text(const char* text)
 {
 	#ifdef TARGET_PANDORA
