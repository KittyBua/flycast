// dear imgui: Renderer for OpenGL3 / OpenGL ES2 / OpenGL ES3 (modern OpenGL with shaders / programmatic pipeline)
// This needs to be used along with a Platform Binding (e.g. GLFW, SDL, Win32, custom..)
// (Note: We are using GL3W as a helper library to access OpenGL functions since there is no standard header to access modern OpenGL functions easily. Alternatives are GLEW, Glad, etc..)

// Implemented features:
//  [X] Renderer: User texture binding. Use 'GLuint' OpenGL texture identifier as void*/ImTextureID. Read the FAQ about ImTextureID in imgui.cpp.

// You can copy and use unmodified imgui_impl_* files in your project. See main.cpp for an example of using this.
// If you are new to dear imgui, read examples/README.txt and read the documentation at the top of imgui.cpp.
// https://github.com/ocornut/imgui

// CHANGELOG
// (minor and older changes stripped away, please see git history for details)
//  2019-02-01: OpenGL: Using GLSL 410 shaders for any version over 410 (e.g. 430, 450).
//  2018-11-30: Misc: Setting up io.BackendRendererName so it can be displayed in the About Window.
//  2018-11-13: OpenGL: Support for GL 4.5's glClipControl(GL_UPPER_LEFT).
//  2018-08-29: OpenGL: Added support for more OpenGL loaders: glew and glad, with comments indicative that any loader can be used.
//  2018-08-09: OpenGL: Default to OpenGL ES 3 on iOS and Android. GLSL version default to "#version 300 ES".
//  2018-07-30: OpenGL: Support for GLSL 300 ES and 410 core. Fixes for Emscripten compilation.
//  2018-07-10: OpenGL: Support for more GLSL versions (based on the GLSL version string). Added error output when shaders fail to compile/link.
//  2018-06-08: Misc: Extracted imgui_impl_opengl3.cpp/.h away from the old combined GLFW/SDL+OpenGL3 examples.
//  2018-06-08: OpenGL: Use draw_data->DisplayPos and draw_data->DisplaySize to setup projection matrix and clipping rectangle.
//  2018-05-25: OpenGL: Removed unnecessary backup/restore of GL_ELEMENT_ARRAY_BUFFER_BINDING since this is part of the VAO state.
//  2018-05-14: OpenGL: Making the call to glBindSampler() optional so 3.2 context won't fail if the function is a NULL pointer.
//  2018-03-06: OpenGL: Added const char* glsl_version parameter to ImGui_ImplOpenGL3_Init() so user can override the GLSL version e.g. "#version 150".
//  2018-02-23: OpenGL: Create the VAO in the render function so the setup can more easily be used with multiple shared GL context.
//  2018-02-16: Misc: Obsoleted the io.RenderDrawListsFn callback and exposed ImGui_ImplSdlGL3_RenderDrawData() in the .h file so you can call it yourself.
//  2018-01-07: OpenGL: Changed GLSL shader version from 330 to 150.
//  2017-09-01: OpenGL: Save and restore current bound sampler. Save and restore current polygon mode.
//  2017-05-01: OpenGL: Fixed save and restore of current blend func state.
//  2017-05-01: OpenGL: Fixed save and restore of current GL_ACTIVE_TEXTURE.
//  2016-09-05: OpenGL: Fixed save and restore of current scissor rectangle.
//  2016-07-29: OpenGL: Explicitly setting GL_UNPACK_ROW_LENGTH to reduce issues because SDL changes it. (#752)

//----------------------------------------
// OpenGL    GLSL      GLSL
// version   version   string
//----------------------------------------
//  2.0       110       "#version 110"
//  2.1       120
//  3.0       130
//  3.1       140
//  3.2       150       "#version 150"
//  3.3       330
//  4.0       400
//  4.1       410       "#version 410 core"
//  4.2       420
//  4.3       430
//  ES 2.0    100       "#version 100"
//  ES 3.0    300       "#version 300 es"
//----------------------------------------

#if defined(_MSC_VER) && !defined(_CRT_SECURE_NO_WARNINGS)
#define _CRT_SECURE_NO_WARNINGS
#endif

#include "imgui/imgui.h"
#include "imgui_impl_opengl3.h"
#include <stdio.h>
#if defined(_MSC_VER) && _MSC_VER <= 1500 // MSVC 2008 or earlier
#include <stddef.h>     // intptr_t
#else
#include <stdint.h>     // intptr_t
#endif
#if defined(__APPLE__)
#include "TargetConditionals.h"
#endif

#include "gles.h"
#include "glcache.h"

// OpenGL Data
static char         g_GlslVersionString[32] = "";
static GLuint       g_FontTexture = 0;
static GLuint       g_ShaderHandle = 0, g_VertHandle = 0, g_FragHandle = 0;
static int          g_AttribLocationTex = 0, g_AttribLocationProjMtx = 0;
static int          g_AttribLocationPosition = 0, g_AttribLocationUV = 0, g_AttribLocationColor = 0;
static unsigned int g_VboHandle = 0, g_ElementsHandle = 0;
static GLuint g_BackgroundTexture = 0;

// Functions
bool    ImGui_ImplOpenGL3_Init(const char* glsl_version)
{
    ImGuiIO& io = ImGui::GetIO();
    io.BackendRendererName = "imgui_impl_opengl3";

    // Store GLSL version string so we can refer to it later in case we recreate shaders. Note: GLSL version is NOT the same as GL version. Leave this to NULL if unsure.
    if (glsl_version == NULL)
    {
    	if (gl.is_gles)
            glsl_version = "#version 100";		// OpenGL ES 2.0
    	else
#if HOST_OS == OS_DARWIN
    		glsl_version = "#version 140";		// OpenGL 3.1
#else
    		glsl_version = "#version 130";		// OpenGL 3.0
#endif
    }
    IM_ASSERT((int)strlen(glsl_version) + 2 < IM_ARRAYSIZE(g_GlslVersionString));
    strcpy(g_GlslVersionString, glsl_version);
    strcat(g_GlslVersionString, "\n");

    return true;
}

void    ImGui_ImplOpenGL3_Shutdown()
{
    ImGui_ImplOpenGL3_DestroyDeviceObjects();
}

void    ImGui_ImplOpenGL3_NewFrame()
{
    if (!g_FontTexture)
        ImGui_ImplOpenGL3_CreateDeviceObjects();
}

// OpenGL3 Render function.
// (this used to be set in io.RenderDrawListsFn and called by ImGui::Render(), but you can now call this directly from your main loop)
// Note that this implementation is little overcomplicated because we are saving/setting up/restoring every OpenGL state explicitly, in order to be able to run within any OpenGL engine that doesn't do so.
void    ImGui_ImplOpenGL3_RenderDrawData(ImDrawData* draw_data, bool save_background)
{
    // Avoid rendering when minimized, scale coordinates for retina displays (screen coordinates != framebuffer coordinates)
    ImGuiIO& io = ImGui::GetIO();
    int fb_width = (int)(draw_data->DisplaySize.x * io.DisplayFramebufferScale.x);
    int fb_height = (int)(draw_data->DisplaySize.y * io.DisplayFramebufferScale.y);
    if (fb_width <= 0 || fb_height <= 0)
        return;
    draw_data->ScaleClipRects(io.DisplayFramebufferScale);

    // Backup GL state
    glActiveTexture(GL_TEXTURE0);
    bool clip_origin_lower_left = true;
#ifdef GL_CLIP_ORIGIN
    if (gl.gl_major >= 4 && glClipControl != NULL)
    {
		GLenum last_clip_origin = 0; glGetIntegerv(GL_CLIP_ORIGIN, (GLint*)&last_clip_origin); // Support for GL 4.5's glClipControl(GL_UPPER_LEFT)
		if (last_clip_origin == GL_UPPER_LEFT)
			clip_origin_lower_left = false;
    }
#endif

    if (save_background)
    {
#if !defined(GLES) || defined(_ANDROID)
    	if (!gl.is_gles && glReadBuffer != NULL)
    		glReadBuffer(GL_FRONT);

		// (Re-)create the background texture and reserve space for it
		if (g_BackgroundTexture != 0)
			glcache.DeleteTextures(1, &g_BackgroundTexture);
		g_BackgroundTexture = glcache.GenTexture();
		glcache.BindTexture(GL_TEXTURE_2D, g_BackgroundTexture);
		glcache.TexParameteri(GL_TEXTURE_2D, GL_TEXTURE_MIN_FILTER, GL_NEAREST);
		glcache.TexParameteri(GL_TEXTURE_2D, GL_TEXTURE_MAG_FILTER, GL_NEAREST);
		glcache.TexParameteri(GL_TEXTURE_2D, GL_TEXTURE_WRAP_S, GL_CLAMP_TO_EDGE);
		glcache.TexParameteri(GL_TEXTURE_2D, GL_TEXTURE_WRAP_T, GL_CLAMP_TO_EDGE);
		glTexImage2D(GL_TEXTURE_2D, 0, GL_RGB, fb_width, fb_height, 0, GL_RGB, GL_UNSIGNED_BYTE, (GLvoid*)NULL);

		// Copy the current framebuffer into it
		glCopyTexSubImage2D(GL_TEXTURE_2D, 0, 0, 0, 0, 0, fb_width, fb_height);
#endif
    }

    // Setup render state: alpha-blending enabled, no face culling, no depth testing, scissor enabled, polygon fill
    glcache.Enable(GL_BLEND);
    glBlendEquation(GL_FUNC_ADD);
    glcache.BlendFunc(GL_SRC_ALPHA, GL_ONE_MINUS_SRC_ALPHA);
    glcache.Disable(GL_CULL_FACE);
    glcache.Disable(GL_DEPTH_TEST);
    glcache.Enable(GL_SCISSOR_TEST);
#ifdef GL_POLYGON_MODE
    if (glPolygonMode != NULL)
    	glPolygonMode(GL_FRONT_AND_BACK, GL_FILL);
#endif

    // Setup viewport, orthographic projection matrix
    // Our visible imgui space lies from draw_data->DisplayPos (top left) to draw_data->DisplayPos+data_data->DisplaySize (bottom right). DisplayMin is typically (0,0) for single viewport apps.
    glViewport(0, 0, (GLsizei)fb_width, (GLsizei)fb_height);
    float L = draw_data->DisplayPos.x;
    float R = draw_data->DisplayPos.x + draw_data->DisplaySize.x;
    float T = draw_data->DisplayPos.y;
    float B = draw_data->DisplayPos.y + draw_data->DisplaySize.y;
    const float ortho_projection[4][4] =
    {
        { 2.0f/(R-L),   0.0f,         0.0f,   0.0f },
        { 0.0f,         2.0f/(T-B),   0.0f,   0.0f },
        { 0.0f,         0.0f,        -1.0f,   0.0f },
        { (R+L)/(L-R),  (T+B)/(B-T),  0.0f,   1.0f },
    };
    glcache.UseProgram(g_ShaderHandle);
    glUniform1i(g_AttribLocationTex, 0);
    glUniformMatrix4fv(g_AttribLocationProjMtx, 1, GL_FALSE, &ortho_projection[0][0]);
#if !defined(GLES) || defined(_ANDROID)
    if (gl.gl_major >= 3 && glBindSampler != NULL)
    	glBindSampler(0, 0); // We use combined texture/sampler state. Applications using GL 3.3 may set that otherwise.
#endif
    GLuint vao_handle = 0;
#if !defined(GLES) || defined(_ANDROID)
    if (gl.gl_major >= 3)
    {
		// Recreate the VAO every time
		// (This is to easily allow multiple GL contexts. VAO are not shared among GL contexts, and we don't track creation/deletion of windows so we don't have an obvious key to use to cache them.)
		glGenVertexArrays(1, &vao_handle);
		glBindVertexArray(vao_handle);
    }
#endif
    glBindBuffer(GL_ARRAY_BUFFER, g_VboHandle);
    glEnableVertexAttribArray(g_AttribLocationPosition);
    glEnableVertexAttribArray(g_AttribLocationUV);
    glEnableVertexAttribArray(g_AttribLocationColor);
    glVertexAttribPointer(g_AttribLocationPosition, 2, GL_FLOAT, GL_FALSE, sizeof(ImDrawVert), (GLvoid*)IM_OFFSETOF(ImDrawVert, pos));
    glVertexAttribPointer(g_AttribLocationUV, 2, GL_FLOAT, GL_FALSE, sizeof(ImDrawVert), (GLvoid*)IM_OFFSETOF(ImDrawVert, uv));
    glVertexAttribPointer(g_AttribLocationColor, 4, GL_UNSIGNED_BYTE, GL_TRUE, sizeof(ImDrawVert), (GLvoid*)IM_OFFSETOF(ImDrawVert, col));

    // Draw
    ImVec2 pos = draw_data->DisplayPos;
    for (int n = 0; n < draw_data->CmdListsCount; n++)
    {
        const ImDrawList* cmd_list = draw_data->CmdLists[n];
        const ImDrawIdx* idx_buffer_offset = 0;

        glBindBuffer(GL_ARRAY_BUFFER, g_VboHandle);
        glBufferData(GL_ARRAY_BUFFER, (GLsizeiptr)cmd_list->VtxBuffer.Size * sizeof(ImDrawVert), (const GLvoid*)cmd_list->VtxBuffer.Data, GL_STREAM_DRAW);

        glBindBuffer(GL_ELEMENT_ARRAY_BUFFER, g_ElementsHandle);
        glBufferData(GL_ELEMENT_ARRAY_BUFFER, (GLsizeiptr)cmd_list->IdxBuffer.Size * sizeof(ImDrawIdx), (const GLvoid*)cmd_list->IdxBuffer.Data, GL_STREAM_DRAW);

        for (int cmd_i = 0; cmd_i < cmd_list->CmdBuffer.Size; cmd_i++)
        {
            const ImDrawCmd* pcmd = &cmd_list->CmdBuffer[cmd_i];
            if (pcmd->UserCallback)
            {
                // User callback (registered via ImDrawList::AddCallback)
                pcmd->UserCallback(cmd_list, pcmd);
            }
            else
            {
                ImVec4 clip_rect = ImVec4(pcmd->ClipRect.x - pos.x, pcmd->ClipRect.y - pos.y, pcmd->ClipRect.z - pos.x, pcmd->ClipRect.w - pos.y);
                if (clip_rect.x < fb_width && clip_rect.y < fb_height && clip_rect.z >= 0.0f && clip_rect.w >= 0.0f)
                {
                    // Apply scissor/clipping rectangle
                    if (clip_origin_lower_left)
                        glScissor((int)clip_rect.x, (int)(fb_height - clip_rect.w), (int)(clip_rect.z - clip_rect.x), (int)(clip_rect.w - clip_rect.y));
                    else
                        glScissor((int)clip_rect.x, (int)clip_rect.y, (int)clip_rect.z, (int)clip_rect.w); // Support for GL 4.5's glClipControl(GL_UPPER_LEFT)

                    // Bind texture, Draw
                    glcache.BindTexture(GL_TEXTURE_2D, (GLuint)(intptr_t)pcmd->TextureId);
                    glDrawElements(GL_TRIANGLES, (GLsizei)pcmd->ElemCount, sizeof(ImDrawIdx) == 2 ? GL_UNSIGNED_SHORT : GL_UNSIGNED_INT, idx_buffer_offset);
                }
            }
            idx_buffer_offset += pcmd->ElemCount;
        }
    }
#if !defined(GLES) || defined(_ANDROID)
    if (vao_handle != 0)
    	glDeleteVertexArrays(1, &vao_handle);
<<<<<<< HEAD
#endif
    // Restore modified GL state
    glUseProgram(last_program);
    glBindTexture(GL_TEXTURE_2D, last_texture);
#if !defined(GLES) || defined(_ANDROID)
    if (gl.gl_major >= 3 && glBindSampler != NULL)
    	glBindSampler(0, last_sampler);
#endif
    glActiveTexture(last_active_texture);
    glBindBuffer(GL_ARRAY_BUFFER, last_array_buffer);
#if !defined(GLES) || defined(_ANDROID)
    if (gl.gl_major >= 3)
    	glBindVertexArray(last_vertex_array);
#endif
    glBlendEquationSeparate(last_blend_equation_rgb, last_blend_equation_alpha);
    glBlendFuncSeparate(last_blend_src_rgb, last_blend_dst_rgb, last_blend_src_alpha, last_blend_dst_alpha);
    if (last_enable_blend) glEnable(GL_BLEND); else glDisable(GL_BLEND);
    if (last_enable_cull_face) glEnable(GL_CULL_FACE); else glDisable(GL_CULL_FACE);
    if (last_enable_depth_test) glEnable(GL_DEPTH_TEST); else glDisable(GL_DEPTH_TEST);
    if (last_enable_scissor_test) glEnable(GL_SCISSOR_TEST); else glDisable(GL_SCISSOR_TEST);
#ifdef GL_POLYGON_MODE
    if (glPolygonMode != NULL)
    	glPolygonMode(GL_FRONT_AND_BACK, (GLenum)last_polygon_mode[0]);
#endif
    glViewport(last_viewport[0], last_viewport[1], (GLsizei)last_viewport[2], (GLsizei)last_viewport[3]);
    glScissor(last_scissor_box[0], last_scissor_box[1], (GLsizei)last_scissor_box[2], (GLsizei)last_scissor_box[3]);
=======
>>>>>>> ee9646ab
}

bool ImGui_ImplOpenGL3_CreateFontsTexture()
{
    // Build texture atlas
    ImGuiIO& io = ImGui::GetIO();
    unsigned char* pixels;
    int width, height;
    io.Fonts->GetTexDataAsRGBA32(&pixels, &width, &height);   // Load as RGBA 32-bits (75% of the memory is wasted, but default font is so small) because it is more likely to be compatible with user's existing shaders. If your ImTextureId represent a higher-level concept than just a GL texture id, consider calling GetTexDataAsAlpha8() instead to save on GPU memory.

    // Upload texture to graphics system
    g_FontTexture = glcache.GenTexture();
    glcache.BindTexture(GL_TEXTURE_2D, g_FontTexture);
    glcache.TexParameteri(GL_TEXTURE_2D, GL_TEXTURE_MIN_FILTER, GL_LINEAR);
    glcache.TexParameteri(GL_TEXTURE_2D, GL_TEXTURE_MAG_FILTER, GL_LINEAR);
    glPixelStorei(GL_UNPACK_ROW_LENGTH, 0);
    glTexImage2D(GL_TEXTURE_2D, 0, GL_RGBA, width, height, 0, GL_RGBA, GL_UNSIGNED_BYTE, pixels);

    // Store our identifier
    io.Fonts->TexID = (ImTextureID)(intptr_t)g_FontTexture;

    return true;
}

void ImGui_ImplOpenGL3_DestroyFontsTexture()
{
    if (g_FontTexture)
    {
        ImGuiIO& io = ImGui::GetIO();
        glcache.DeleteTextures(1, &g_FontTexture);
        io.Fonts->TexID = 0;
        g_FontTexture = 0;
    }
}

// If you get an error please report on github. You may try different GL context version or GLSL version. See GL<>GLSL version table at the top of this file.
static bool CheckShader(GLuint handle, const char* desc)
{
    GLint status = 0, log_length = 0;
    glGetShaderiv(handle, GL_COMPILE_STATUS, &status);
    glGetShaderiv(handle, GL_INFO_LOG_LENGTH, &log_length);
    if ((GLboolean)status == GL_FALSE)
        fprintf(stderr, "ERROR: ImGui_ImplOpenGL3_CreateDeviceObjects: failed to compile %s!\n", desc);
    if (log_length > 0)
    {
        ImVector<char> buf;
        buf.resize((int)(log_length + 1));
        glGetShaderInfoLog(handle, log_length, NULL, (GLchar*)buf.begin());
        fprintf(stderr, "%s\n", buf.begin());
    }
    return (GLboolean)status == GL_TRUE;
}

// If you get an error please report on GitHub. You may try different GL context version or GLSL version.
static bool CheckProgram(GLuint handle, const char* desc)
{
    GLint status = 0, log_length = 0;
    glGetProgramiv(handle, GL_LINK_STATUS, &status);
    glGetProgramiv(handle, GL_INFO_LOG_LENGTH, &log_length);
    if ((GLboolean)status == GL_FALSE)
        fprintf(stderr, "ERROR: ImGui_ImplOpenGL3_CreateDeviceObjects: failed to link %s! (with GLSL '%s')\n", desc, g_GlslVersionString);
    if (log_length > 0)
    {
        ImVector<char> buf;
        buf.resize((int)(log_length + 1));
        glGetProgramInfoLog(handle, log_length, NULL, (GLchar*)buf.begin());
        fprintf(stderr, "%s\n", buf.begin());
    }
    return (GLboolean)status == GL_TRUE;
}

bool    ImGui_ImplOpenGL3_CreateDeviceObjects()
{
    // Parse GLSL version string
    int glsl_version = 130;
    sscanf(g_GlslVersionString, "#version %d", &glsl_version);

    const GLchar* vertex_shader_glsl_120 =
        "uniform mat4 ProjMtx;\n"
        "attribute vec2 Position;\n"
        "attribute vec2 UV;\n"
        "attribute vec4 Color;\n"
        "varying vec2 Frag_UV;\n"
        "varying vec4 Frag_Color;\n"
        "void main()\n"
        "{\n"
        "    Frag_UV = UV;\n"
        "    Frag_Color = Color;\n"
        "    gl_Position = ProjMtx * vec4(Position.xy,0,1);\n"
        "}\n";

    const GLchar* vertex_shader_glsl_130 =
        "uniform mat4 ProjMtx;\n"
        "in vec2 Position;\n"
        "in vec2 UV;\n"
        "in vec4 Color;\n"
        "out vec2 Frag_UV;\n"
        "out vec4 Frag_Color;\n"
        "void main()\n"
        "{\n"
        "    Frag_UV = UV;\n"
        "    Frag_Color = Color;\n"
        "    gl_Position = ProjMtx * vec4(Position.xy,0,1);\n"
        "}\n";

    const GLchar* vertex_shader_glsl_300_es =
        "precision mediump float;\n"
        "layout (location = 0) in vec2 Position;\n"
        "layout (location = 1) in vec2 UV;\n"
        "layout (location = 2) in vec4 Color;\n"
        "uniform mat4 ProjMtx;\n"
        "out vec2 Frag_UV;\n"
        "out vec4 Frag_Color;\n"
        "void main()\n"
        "{\n"
        "    Frag_UV = UV;\n"
        "    Frag_Color = Color;\n"
        "    gl_Position = ProjMtx * vec4(Position.xy,0,1);\n"
        "}\n";

    const GLchar* vertex_shader_glsl_410_core =
        "layout (location = 0) in vec2 Position;\n"
        "layout (location = 1) in vec2 UV;\n"
        "layout (location = 2) in vec4 Color;\n"
        "uniform mat4 ProjMtx;\n"
        "out vec2 Frag_UV;\n"
        "out vec4 Frag_Color;\n"
        "void main()\n"
        "{\n"
        "    Frag_UV = UV;\n"
        "    Frag_Color = Color;\n"
        "    gl_Position = ProjMtx * vec4(Position.xy,0,1);\n"
        "}\n";

    const GLchar* fragment_shader_glsl_120 =
        "#ifdef GL_ES\n"
        "    precision mediump float;\n"
        "#endif\n"
        "uniform sampler2D Texture;\n"
        "varying vec2 Frag_UV;\n"
        "varying vec4 Frag_Color;\n"
        "void main()\n"
        "{\n"
        "    gl_FragColor = Frag_Color * texture2D(Texture, Frag_UV.st);\n"
        "}\n";

    const GLchar* fragment_shader_glsl_130 =
        "uniform sampler2D Texture;\n"
        "in vec2 Frag_UV;\n"
        "in vec4 Frag_Color;\n"
        "out vec4 Out_Color;\n"
        "void main()\n"
        "{\n"
        "    Out_Color = Frag_Color * texture(Texture, Frag_UV.st);\n"
        "}\n";

    const GLchar* fragment_shader_glsl_300_es =
        "precision mediump float;\n"
        "uniform sampler2D Texture;\n"
        "in vec2 Frag_UV;\n"
        "in vec4 Frag_Color;\n"
        "layout (location = 0) out vec4 Out_Color;\n"
        "void main()\n"
        "{\n"
        "    Out_Color = Frag_Color * texture(Texture, Frag_UV.st);\n"
        "}\n";

    const GLchar* fragment_shader_glsl_410_core =
        "in vec2 Frag_UV;\n"
        "in vec4 Frag_Color;\n"
        "uniform sampler2D Texture;\n"
        "layout (location = 0) out vec4 Out_Color;\n"
        "void main()\n"
        "{\n"
        "    Out_Color = Frag_Color * texture(Texture, Frag_UV.st);\n"
        "}\n";

    // Select shaders matching our GLSL versions
    const GLchar* vertex_shader = NULL;
    const GLchar* fragment_shader = NULL;
    if (glsl_version < 130)
    {
        vertex_shader = vertex_shader_glsl_120;
        fragment_shader = fragment_shader_glsl_120;
    }
    else if (glsl_version >= 410)
    {
        vertex_shader = vertex_shader_glsl_410_core;
        fragment_shader = fragment_shader_glsl_410_core;
    }
    else if (glsl_version == 300)
    {
        vertex_shader = vertex_shader_glsl_300_es;
        fragment_shader = fragment_shader_glsl_300_es;
    }
    else
    {
        vertex_shader = vertex_shader_glsl_130;
        fragment_shader = fragment_shader_glsl_130;
    }

    // Create shaders
    const GLchar* vertex_shader_with_version[2] = { g_GlslVersionString, vertex_shader };
    g_VertHandle = glCreateShader(GL_VERTEX_SHADER);
    glShaderSource(g_VertHandle, 2, vertex_shader_with_version, NULL);
    glCompileShader(g_VertHandle);
    CheckShader(g_VertHandle, "vertex shader");

    const GLchar* fragment_shader_with_version[2] = { g_GlslVersionString, fragment_shader };
    g_FragHandle = glCreateShader(GL_FRAGMENT_SHADER);
    glShaderSource(g_FragHandle, 2, fragment_shader_with_version, NULL);
    glCompileShader(g_FragHandle);
    CheckShader(g_FragHandle, "fragment shader");

    g_ShaderHandle = glCreateProgram();
    glAttachShader(g_ShaderHandle, g_VertHandle);
    glAttachShader(g_ShaderHandle, g_FragHandle);
    glLinkProgram(g_ShaderHandle);
    CheckProgram(g_ShaderHandle, "shader program");

    g_AttribLocationTex = glGetUniformLocation(g_ShaderHandle, "Texture");
    g_AttribLocationProjMtx = glGetUniformLocation(g_ShaderHandle, "ProjMtx");
    g_AttribLocationPosition = glGetAttribLocation(g_ShaderHandle, "Position");
    g_AttribLocationUV = glGetAttribLocation(g_ShaderHandle, "UV");
    g_AttribLocationColor = glGetAttribLocation(g_ShaderHandle, "Color");

    // Create buffers
    glGenBuffers(1, &g_VboHandle);
    glGenBuffers(1, &g_ElementsHandle);

    ImGui_ImplOpenGL3_CreateFontsTexture();

<<<<<<< HEAD
    // Restore modified GL state
    glBindTexture(GL_TEXTURE_2D, last_texture);
    glBindBuffer(GL_ARRAY_BUFFER, last_array_buffer);
#if !defined(GLES) || defined(_ANDROID)
    if (gl.gl_major >= 3)
    	glBindVertexArray(last_vertex_array);
#endif

=======
>>>>>>> ee9646ab
    return true;
}

void ImGui_ImplOpenGL3_DestroyDeviceObjects()
{
    if (g_VboHandle) glDeleteBuffers(1, &g_VboHandle);
    if (g_ElementsHandle) glDeleteBuffers(1, &g_ElementsHandle);
    g_VboHandle = g_ElementsHandle = 0;

    glcache.DeleteProgram(g_ShaderHandle);
    g_VertHandle = 0;
    g_FragHandle = 0;
    g_ShaderHandle = 0;

    ImGui_ImplOpenGL3_DestroyFontsTexture();

    if (g_BackgroundTexture != 0)
    	glcache.DeleteTextures(1, &g_BackgroundTexture);
    g_BackgroundTexture = 0;
}

void ImGui_ImplOpenGL3_DrawBackground()
{
	glcache.Disable(GL_SCISSOR_TEST);
	glcache.ClearColor(0, 0, 0, 0);
	glClear(GL_COLOR_BUFFER_BIT);
	if (g_BackgroundTexture != 0)
	{
		ImGuiIO& io = ImGui::GetIO();
		ImGui::SetNextWindowPos(ImVec2(0, 0));
		ImGui::SetNextWindowSize(io.DisplaySize);
		ImGui::Begin("background", NULL, ImGuiWindowFlags_NoDecoration | ImGuiWindowFlags_NoInputs | ImGuiWindowFlags_NoFocusOnAppearing
				| ImGuiWindowFlags_NoBringToFrontOnFocus | ImGuiWindowFlags_NoBackground);
		ImGui::GetWindowDrawList()->AddImage((ImTextureID)(uintptr_t)g_BackgroundTexture, ImVec2(0, 0), io.DisplaySize, ImVec2(0, 1), ImVec2(1, 0), 0xffffffff);
		ImGui::End();
	}
}

ImTextureID ImGui_ImplOpenGL3_CreateVmuTexture(const unsigned int *data)
{
	GLuint tex_id = glcache.GenTexture();
    glcache.BindTexture(GL_TEXTURE_2D, tex_id);
    glcache.TexParameteri(GL_TEXTURE_2D, GL_TEXTURE_MIN_FILTER, GL_NEAREST);
    glcache.TexParameteri(GL_TEXTURE_2D, GL_TEXTURE_MAG_FILTER, GL_NEAREST);
    glTexImage2D(GL_TEXTURE_2D, 0, GL_RGBA, 48, 32, 0, GL_RGBA, GL_UNSIGNED_BYTE, data);

    return reinterpret_cast<ImTextureID>(tex_id);
}

void ImGui_ImplOpenGL3_DeleteVmuTexture(ImTextureID tex_id)
{
	glcache.DeleteTextures(1, &(GLuint &)tex_id);
}<|MERGE_RESOLUTION|>--- conflicted
+++ resolved
@@ -255,35 +255,7 @@
 #if !defined(GLES) || defined(_ANDROID)
     if (vao_handle != 0)
     	glDeleteVertexArrays(1, &vao_handle);
-<<<<<<< HEAD
-#endif
-    // Restore modified GL state
-    glUseProgram(last_program);
-    glBindTexture(GL_TEXTURE_2D, last_texture);
-#if !defined(GLES) || defined(_ANDROID)
-    if (gl.gl_major >= 3 && glBindSampler != NULL)
-    	glBindSampler(0, last_sampler);
-#endif
-    glActiveTexture(last_active_texture);
-    glBindBuffer(GL_ARRAY_BUFFER, last_array_buffer);
-#if !defined(GLES) || defined(_ANDROID)
-    if (gl.gl_major >= 3)
-    	glBindVertexArray(last_vertex_array);
-#endif
-    glBlendEquationSeparate(last_blend_equation_rgb, last_blend_equation_alpha);
-    glBlendFuncSeparate(last_blend_src_rgb, last_blend_dst_rgb, last_blend_src_alpha, last_blend_dst_alpha);
-    if (last_enable_blend) glEnable(GL_BLEND); else glDisable(GL_BLEND);
-    if (last_enable_cull_face) glEnable(GL_CULL_FACE); else glDisable(GL_CULL_FACE);
-    if (last_enable_depth_test) glEnable(GL_DEPTH_TEST); else glDisable(GL_DEPTH_TEST);
-    if (last_enable_scissor_test) glEnable(GL_SCISSOR_TEST); else glDisable(GL_SCISSOR_TEST);
-#ifdef GL_POLYGON_MODE
-    if (glPolygonMode != NULL)
-    	glPolygonMode(GL_FRONT_AND_BACK, (GLenum)last_polygon_mode[0]);
-#endif
-    glViewport(last_viewport[0], last_viewport[1], (GLsizei)last_viewport[2], (GLsizei)last_viewport[3]);
-    glScissor(last_scissor_box[0], last_scissor_box[1], (GLsizei)last_scissor_box[2], (GLsizei)last_scissor_box[3]);
-=======
->>>>>>> ee9646ab
+#endif
 }
 
 bool ImGui_ImplOpenGL3_CreateFontsTexture()
@@ -355,7 +327,7 @@
     return (GLboolean)status == GL_TRUE;
 }
 
-bool    ImGui_ImplOpenGL3_CreateDeviceObjects()
+bool ImGui_ImplOpenGL3_CreateDeviceObjects()
 {
     // Parse GLSL version string
     int glsl_version = 130;
@@ -516,17 +488,6 @@
 
     ImGui_ImplOpenGL3_CreateFontsTexture();
 
-<<<<<<< HEAD
-    // Restore modified GL state
-    glBindTexture(GL_TEXTURE_2D, last_texture);
-    glBindBuffer(GL_ARRAY_BUFFER, last_array_buffer);
-#if !defined(GLES) || defined(_ANDROID)
-    if (gl.gl_major >= 3)
-    	glBindVertexArray(last_vertex_array);
-#endif
-
-=======
->>>>>>> ee9646ab
     return true;
 }
 
