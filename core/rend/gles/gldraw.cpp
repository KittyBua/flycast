--- conflicted
+++ resolved
@@ -105,11 +105,6 @@
 
 	if (csx <= 0 && csy <= 0 && cex >= 640 && cey >= 480)
 		return 0;
-<<<<<<< HEAD
-	
-	if (set && clip_mode) {
-		if (!pvrrc.isRTT) {
-=======
 
 	if (uniform >= 0 && clip_mode)
 	{
@@ -119,7 +114,6 @@
 			csy /= scale_y;
 			cex /= scale_x;
 			cey /= scale_y;
->>>>>>> cae22b9f
 			float t = cey;
 			cey = 480 - csy;
 			csy = 480 - t;
@@ -130,9 +124,6 @@
 			csy = csy * dc2s_scale_h;
 			cey = cey * dc2s_scale_h;
 		}
-<<<<<<< HEAD
-		glUniform4f(CurrentShader->pp_ClipTest, csx, csy, cex, cey);
-=======
 		else if (!settings.rend.RenderToTextureBuffer)
 		{
 			csx *= settings.rend.RenderToTextureUpscale;
@@ -141,7 +132,6 @@
 			cey *= settings.rend.RenderToTextureUpscale;
 		}
 		glUniform4f(uniform, csx, csy, cex, cey);
->>>>>>> cae22b9f
 	}
 
 	return clip_mode;
@@ -1051,17 +1041,8 @@
 		glcache.StencilFunc(GL_EQUAL,0x81,0x81); //only pixels that are Modvol enabled, and in area 1
 		
 		//clear the stencil result bit
-<<<<<<< HEAD
-		glStencilMask(0x3);    //write to lsb
-		glStencilOp(GL_ZERO,GL_ZERO,GL_ZERO);
-#ifndef NO_STENCIL_WORKAROUND
-		//looks like a driver bug ?
-		glStencilOp(GL_ZERO,GL_ZERO,GL_ZERO);
-#endif
-=======
 		glcache.StencilMask(0x3);    //write to lsb
 		glcache.StencilOp(GL_ZERO,GL_ZERO,GL_ZERO);
->>>>>>> cae22b9f
 
 		//don't do depth testing
 		glcache.Disable(GL_DEPTH_TEST);
@@ -1149,101 +1130,6 @@
 		glcache.UseProgram(shader->program);
 		ShaderUniforms.Set(shader);
 	}
-<<<<<<< HEAD
-}
-
-void fullscreenQuadPrepareFramebuffer(float xScale, float yScale) {
-	// Bind the default framebuffer
-	glBindFramebuffer(GL_FRAMEBUFFER, 0);
-	glViewport(0, 0, screen_width, screen_height);
-
-	glDisable(GL_SCISSOR_TEST);
-	glDisable(GL_CULL_FACE);
-	glDisable(GL_DEPTH_TEST);
-	glDisable(GL_STENCIL_TEST);
-	glDisable(GL_BLEND);
-
-	glClearColor(0.0f, 0.0f, 0.0f, 1.0f);
-	glClear(GL_COLOR_BUFFER_BIT | GL_STENCIL_BUFFER_BIT | GL_DEPTH_BUFFER_BIT);
-
-	// Reduce width to keep 4:3 aspect ratio (640x480)
-	u32 reducedWidth = 4 * screen_height / 3;
-
-	// handle odd/even screen width
-	if (screen_width % 2 == 0) {
-		u32 reducedWidthOffset = (screen_width - reducedWidth) / 2;
-		glScissor(reducedWidthOffset, 0, reducedWidth, screen_height);
-	}
-	else {
-		u32 reducedWidthOffset = (screen_width + 1 - reducedWidth) / 2;
-		glScissor(reducedWidthOffset, 0, reducedWidth, screen_height);
-	}
-
-	if (settings.rend.WideScreen)
-	{
-		glDisable(GL_SCISSOR_TEST);
-	}
-	else
-	{
-		glEnable(GL_SCISSOR_TEST);
-	}
-}
-
-void fullscreenQuadBindVertexData(float screenToNativeXScale, float screenToNativeYScale,
-	GLint & vsPosition, GLint & vsTexcoord, GLint & fsTexture)
-{
-	u32 quadVerticesNumber = 4;
-	glUseProgram(gl.fullscreenQuadShader);
-
-	glBindBuffer(GL_ARRAY_BUFFER, fullscreenQuad.positionsBuffer);
-	glEnableVertexAttribArray( vsPosition );
-	glVertexAttribPointer(vsPosition, 3, GL_FLOAT, GL_FALSE, 0, 0);
-
-	glBindBuffer(GL_ARRAY_BUFFER, fullscreenQuad.texcoordsBuffer);
-	glEnableVertexAttribArray( vsTexcoord );
-	const float2 texcoordsArray[] =
-		{
-			{ screenToNativeXScale,   screenToNativeYScale },
-			{ 0.0f,                   screenToNativeYScale },
-			{ 0.0f,                   0.0f                 },
-			{ screenToNativeXScale,   0.0f                 },
-		};
-	glBufferData(GL_ARRAY_BUFFER, sizeof(float2) * quadVerticesNumber, texcoordsArray, GL_STATIC_DRAW);
-	glVertexAttribPointer(vsTexcoord, 2, GL_FLOAT, GL_FALSE, 0, 0);
-
-	glBindBuffer(GL_ELEMENT_ARRAY_BUFFER, fullscreenQuad.indexBuffer);
-
-	glActiveTexture(GL_TEXTURE0);
-	glBindTexture(GL_TEXTURE_2D, fullscreenQuad.framebufferTexture);
-	glUniform1i(fsTexture, 0);
-}
-
-void DrawFullscreenQuad(float screenToNativeXScale, float screenToNativeYScale, float xScale, float yScale) {
-	u32 quadIndicesNumber = 6;
-	GLint boundArrayBuffer = 0;
-	GLint boundElementArrayBuffer = 0;
-	GLint vsPosition= glGetAttribLocation(gl.fullscreenQuadShader, "position");
-	GLint vsTexcoord= glGetAttribLocation(gl.fullscreenQuadShader, "texture_coord");
-	GLint fsTexture = glGetUniformLocation(gl.fullscreenQuadShader, "texture_data");
-
-	glGetIntegerv(GL_ARRAY_BUFFER_BINDING, &boundArrayBuffer);
-	glGetIntegerv(GL_ELEMENT_ARRAY_BUFFER_BINDING, &boundElementArrayBuffer);
-
-	fullscreenQuadPrepareFramebuffer(xScale, yScale);
-	fullscreenQuadBindVertexData(screenToNativeXScale, screenToNativeYScale, vsPosition, vsTexcoord, fsTexture);
-
-	glDrawElements(GL_TRIANGLES, quadIndicesNumber, GL_UNSIGNED_BYTE, 0);
-
-	// Unbind buffers
-	glBindTexture(GL_TEXTURE_2D, 0);
-	glBindBuffer(GL_ARRAY_BUFFER, boundArrayBuffer);
-	glBindBuffer(GL_ELEMENT_ARRAY_BUFFER, boundElementArrayBuffer);
-	glDisableVertexAttribArray( vsPosition );
-	glDisableVertexAttribArray( vsTexcoord );
-
-	// Restore vertex attribute pointers (OSD drawing preparation)
-	SetupMainVBO();
-=======
 
 	glActiveTexture(GL_TEXTURE0);
 	glcache.BindTexture(GL_TEXTURE_2D, texId);
@@ -1277,5 +1163,4 @@
 	DrawQuad(gl.ofbo.tex, -tx, 0, 640.f + tx * 2, 480.f, 0, 1, 1, 0);
 
 	return true;
->>>>>>> cae22b9f
 }