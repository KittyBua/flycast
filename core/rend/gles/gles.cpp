--- conflicted
+++ resolved
@@ -441,19 +441,10 @@
 	gl.vbo.mainVAO = 0;
 	deleteVertexArray(gl.vbo.modvolVAO);
 	gl.vbo.modvolVAO = 0;
-<<<<<<< HEAD
-#endif
 	gl.vbo.geometry.reset();
 	gl.vbo.modvols.reset();
 	gl.vbo.idxs.reset();
 	gl.vbo.idxs2.reset();
-=======
-	glDeleteBuffers(1, &gl.vbo.geometry);
-	gl.vbo.geometry = 0;
-	glDeleteBuffers(1, &gl.vbo.modvols);
-	glDeleteBuffers(1, &gl.vbo.idxs);
-	glDeleteBuffers(1, &gl.vbo.idxs2);
->>>>>>> fd50529d
 	termGLCommon();
 
 	gl_delete_shaders();
