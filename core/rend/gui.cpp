--- conflicted
+++ resolved
@@ -44,13 +44,10 @@
 #include "lua/lua.h"
 #include "gui_chat.h"
 #include "imgui_driver.h"
-<<<<<<< HEAD
 #include "boxart/boxart.h"
-=======
 #if defined(USE_SDL)
 #include "sdl/sdl.h"
 #endif
->>>>>>> 72136c2b
 
 static bool game_started;
 
