--- conflicted
+++ resolved
@@ -96,15 +96,11 @@
 		close(_fd);
 	}
 
-<<<<<<< HEAD
-	virtual std::shared_ptr<InputMapping> getDefaultMapping() override {
+	std::shared_ptr<InputMapping> getDefaultMapping() override {
 		return std::make_shared<DefaultEvdevInputMapping>();
 	}
 
-	virtual void rumble(float power, float inclination, u32 duration_ms) override
-=======
 	void rumble(float power, float inclination, u32 duration_ms) override
->>>>>>> b8c2a695
 	{
 		vib_inclination = inclination * power;
 		vib_stop_time = os_GetSeconds() + duration_ms / 1000.0;
