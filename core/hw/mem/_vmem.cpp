
#include "_vmem.h"
#include "hw/aica/aica_if.h"

#define HANDLER_MAX 0x1F
#define HANDLER_COUNT (HANDLER_MAX+1)

//top registered handler
_vmem_handler       _vmem_lrp;

//handler tables
_vmem_ReadMem8FP*   _vmem_RF8[HANDLER_COUNT];
_vmem_WriteMem8FP*  _vmem_WF8[HANDLER_COUNT];

_vmem_ReadMem16FP*  _vmem_RF16[HANDLER_COUNT];
_vmem_WriteMem16FP* _vmem_WF16[HANDLER_COUNT];

_vmem_ReadMem32FP*  _vmem_RF32[HANDLER_COUNT];
_vmem_WriteMem32FP* _vmem_WF32[HANDLER_COUNT];

//upper 8b of the address
void* _vmem_MemInfo_ptr[0x100];


void _vmem_get_ptrs(u32 sz,bool write,void*** vmap,void*** func)
{
	*vmap=_vmem_MemInfo_ptr;
	switch(sz)
	{
	case 1:
		*func=write?(void**)_vmem_WF8:(void**)_vmem_RF8;
		return;

	case 2:
		*func=write?(void**)_vmem_WF16:(void**)_vmem_RF16;
		return;

	case 4:
	case 8:
		*func=write?(void**)_vmem_WF32:(void**)_vmem_RF32;
		return;

	default:
		die("invalid size");
	}
}

void* _vmem_get_ptr2(u32 addr,u32& mask)
{
	u32   page=addr>>24;
	unat  iirf=(unat)_vmem_MemInfo_ptr[page];
	void* ptr=(void*)(iirf&~HANDLER_MAX);

	if (ptr==0) return 0;

	mask=0xFFFFFFFF>>iirf;
	return ptr;
}

void* _vmem_read_const(u32 addr,bool& ismem,u32 sz)
{
	u32   page=addr>>24;
	unat  iirf=(unat)_vmem_MemInfo_ptr[page];
	void* ptr=(void*)(iirf&~HANDLER_MAX);

	if (ptr==0)
	{
		ismem=false;
		const unat id=iirf;
		if (sz==1)
		{
			return (void*)_vmem_RF8[id/4];
		}
		else if (sz==2)
		{
			return (void*)_vmem_RF16[id/4];
		}
		else if (sz==4)
		{
			return (void*)_vmem_RF32[id/4];
		}
		else
		{
			die("Invalid size");
		}
	}
	else
	{
		ismem=true;
		addr<<=iirf;
		addr>>=iirf;

		return &(((u8*)ptr)[addr]);
	}
	die("Invalid memory size");

	return 0;
}

void* _vmem_page_info(u32 addr,bool& ismem,u32 sz,u32& page_sz,bool rw)
{
	u32   page=addr>>24;
	unat  iirf=(unat)_vmem_MemInfo_ptr[page];
	void* ptr=(void*)(iirf&~HANDLER_MAX);
	
	if (ptr==0)
	{
		ismem=false;
		const unat id=iirf;
		page_sz=24;
		if (sz==1)
		{
			return rw?(void*)_vmem_RF8[id/4]:(void*)_vmem_WF8[id/4];
		}
		else if (sz==2)
		{
			return rw?(void*)_vmem_RF16[id/4]:(void*)_vmem_WF16[id/4];
		}
		else if (sz==4)
		{
			return rw?(void*)_vmem_RF32[id/4]:(void*)_vmem_WF32[id/4];
		}
		else
		{
			die("Invalid size");
		}
	}
	else
	{
		ismem=true;

		page_sz=32-(iirf&0x1F);

		return ptr;
	}
	die("Invalid memory size");

	return 0;
}

template<typename T,typename Trv>
INLINE Trv DYNACALL _vmem_readt(u32 addr)
{
	const u32 sz=sizeof(T);

	u32   page=addr>>24;	//1 op, shift/extract
	unat  iirf=(unat)_vmem_MemInfo_ptr[page]; //2 ops, insert + read [vmem table will be on reg ]
	void* ptr=(void*)(iirf&~HANDLER_MAX);     //2 ops, and // 1 op insert
	//u32   mask=(u32)0xFFFFFFFF>>iirf;       //2 ops, load -1 and shift
	//1 op for the mask
	//1 op for the add
	//1 op for ret
	//1 op for ram read (dslot)
	if (likely(ptr!=0))
	{
		addr<<=iirf;
		addr>>=iirf;

		T data=(*((T*)&(((u8*)ptr)[addr])));
		return data;
	}
	else
	{
		const u32 id=iirf;
		if (sz==1)
		{
			return (T)_vmem_RF8[id/4](addr);
		}
		else if (sz==2)
		{
			return (T)_vmem_RF16[id/4](addr);
		}
		else if (sz==4)
		{
			return _vmem_RF32[id/4](addr);
		}
		else if (sz==8)
		{
			T rv=_vmem_RF32[id/4](addr);
			rv|=(T)((u64)_vmem_RF32[id/4](addr+4)<<32);
			
			return rv;
		}
		else
		{
			die("Invalid size");
		}
	}
}
template<typename T>
INLINE void DYNACALL _vmem_writet(u32 addr,T data)
{
	const u32 sz=sizeof(T);

	u32 page=addr>>24;
	unat  iirf=(unat)_vmem_MemInfo_ptr[page];
	void* ptr=(void*)(iirf&~HANDLER_MAX);
	//u32   mask=(u32)0xFFFFFFFF>>iirf;

	if (sz==8 && ((u32)data==0x80000001 || (data>>32)==0x80000001) && addr != 0x0c1a5e18 )
	{
		//printf("WUT WUT %08X\n",iirf);
	}
	if (likely(ptr!=0))
	{
		addr<<=iirf;
		addr>>=iirf;

		*((T*)&(((u8*)ptr)[addr]))=data;
	}
	else
	{
		const u32 id=iirf;
		if (sz==1)
		{
			 _vmem_WF8[id/4](addr,data);
		}
		else if (sz==2)
		{
			 _vmem_WF16[id/4](addr,data);
		}
		else if (sz==4)
		{
			 _vmem_WF32[id/4](addr,data);
		}
		else if (sz==8)
		{
			_vmem_WF32[id/4](addr,(u32)data);
			_vmem_WF32[id/4](addr+4,(u32)((u64)data>>32));
		}
		else
		{
			die("Invalid size");
		}
	}
}

//ReadMem/WriteMem functions
//ReadMem
u32 DYNACALL _vmem_ReadMem8SX32(u32 Address) { return _vmem_readt<s8,s32>(Address); }
u32 DYNACALL _vmem_ReadMem16SX32(u32 Address) { return _vmem_readt<s16,s32>(Address); }

u8 DYNACALL _vmem_ReadMem8(u32 Address) { return _vmem_readt<u8,u8>(Address); }
u16 DYNACALL _vmem_ReadMem16(u32 Address) { return _vmem_readt<u16,u16>(Address); }
u32 DYNACALL _vmem_ReadMem32(u32 Address) { return _vmem_readt<u32,u32>(Address); }
u64 DYNACALL _vmem_ReadMem64(u32 Address) { return _vmem_readt<u64,u64>(Address); }

//WriteMem
void DYNACALL _vmem_WriteMem8(u32 Address,u8 data) { _vmem_writet<u8>(Address,data); }
void DYNACALL _vmem_WriteMem16(u32 Address,u16 data) { _vmem_writet<u16>(Address,data); }
void DYNACALL _vmem_WriteMem32(u32 Address,u32 data) { _vmem_writet<u32>(Address,data); }
void DYNACALL _vmem_WriteMem64(u32 Address,u64 data) { _vmem_writet<u64>(Address,data); }

//0xDEADC0D3 or 0
#define MEM_ERROR_RETURN_VALUE 0xDEADC0D3

//phew .. that was lota asm code ;) lets go back to C :D
//default mem handlers ;)
//default read handlers
u8 DYNACALL _vmem_ReadMem8_not_mapped(u32 addresss)
{
	printf("[sh4]Read8 from 0x%X, not mapped [_vmem default handler]\n",addresss);
	return (u8)MEM_ERROR_RETURN_VALUE;
}
u16 DYNACALL _vmem_ReadMem16_not_mapped(u32 addresss)
{
	printf("[sh4]Read16 from 0x%X, not mapped [_vmem default handler]\n",addresss);
	return (u16)MEM_ERROR_RETURN_VALUE;
}
u32 DYNACALL _vmem_ReadMem32_not_mapped(u32 addresss)
{
	printf("[sh4]Read32 from 0x%X, not mapped [_vmem default handler]\n",addresss);
	return (u32)MEM_ERROR_RETURN_VALUE;
}
//default write handers
void DYNACALL _vmem_WriteMem8_not_mapped(u32 addresss,u8 data)
{
	printf("[sh4]Write8 to 0x%X=0x%X, not mapped [_vmem default handler]\n",addresss,data);
}
void DYNACALL _vmem_WriteMem16_not_mapped(u32 addresss,u16 data)
{
	printf("[sh4]Write16 to 0x%X=0x%X, not mapped [_vmem default handler]\n",addresss,data);
}
void DYNACALL _vmem_WriteMem32_not_mapped(u32 addresss,u32 data)
{
	printf("[sh4]Write32 to 0x%X=0x%X, not mapped [_vmem default handler]\n",addresss,data);
}
//code to register handlers
//0 is considered error :)
_vmem_handler _vmem_register_handler(
									 _vmem_ReadMem8FP* read8,
									 _vmem_ReadMem16FP* read16,
									 _vmem_ReadMem32FP* read32,

									 _vmem_WriteMem8FP* write8,
									 _vmem_WriteMem16FP* write16,
									 _vmem_WriteMem32FP* write32
									 )
{
	_vmem_handler rv=_vmem_lrp++;

	verify(rv<HANDLER_COUNT);

	_vmem_RF8[rv] =read8==0  ? _vmem_ReadMem8_not_mapped  : read8;
	_vmem_RF16[rv]=read16==0 ? _vmem_ReadMem16_not_mapped : read16;
	_vmem_RF32[rv]=read32==0 ? _vmem_ReadMem32_not_mapped : read32;

	_vmem_WF8[rv] =write8==0 ? _vmem_WriteMem8_not_mapped : write8;
	_vmem_WF16[rv]=write16==0? _vmem_WriteMem16_not_mapped: write16;
	_vmem_WF32[rv]=write32==0? _vmem_WriteMem32_not_mapped: write32;

	return rv;
}
u32 FindMask(u32 msk)
{
	u32 s=-1;
	u32 rv=0;

	while(msk!=s>>rv)
		rv++;

	return rv;
}

//map a registered handler to a mem region
void _vmem_map_handler(_vmem_handler Handler,u32 start,u32 end)
{
	verify(start<0x100);
	verify(end<0x100);
	verify(start<=end);
	for (u32 i=start;i<=end;i++)
	{
		_vmem_MemInfo_ptr[i]=((u8*)0)+(0x00000000 + Handler*4);
	}
}

//map a memory block to a mem region
void _vmem_map_block(void* base,u32 start,u32 end,u32 mask)
{
	verify(start<0x100);
	verify(end<0x100);
	verify(start<=end);
	verify((0xFF & (unat)base)==0);
	verify(base!=0);
	u32 j=0;
	for (u32 i=start;i<=end;i++)
	{
		_vmem_MemInfo_ptr[i]=&(((u8*)base)[j]) + FindMask(mask);
		j+=0x1000000;
	}
}

void _vmem_mirror_mapping(u32 new_region,u32 start,u32 size)
{
	u32 end=start+size-1;
	verify(start<0x100);
	verify(end<0x100);
	verify(start<=end);
	verify(!((start>=new_region) && (end<=new_region)));

	u32 j=new_region;
	for (u32 i=start;i<=end;i++)
	{
		_vmem_MemInfo_ptr[j&0xFF]=_vmem_MemInfo_ptr[i&0xFF];
		j++;
	}
}

//init/reset/term
void _vmem_init()
{
	_vmem_reset();
}

void _vmem_reset()
{
	//clear read tables
	memset(_vmem_RF8,0,sizeof(_vmem_RF8));
	memset(_vmem_RF16,0,sizeof(_vmem_RF16));
	memset(_vmem_RF32,0,sizeof(_vmem_RF32));
	
	//clear write tables
	memset(_vmem_WF8,0,sizeof(_vmem_WF8));
	memset(_vmem_WF16,0,sizeof(_vmem_WF16));
	memset(_vmem_WF32,0,sizeof(_vmem_WF32));
	
	//clear meminfo table
	memset(_vmem_MemInfo_ptr,0,sizeof(_vmem_MemInfo_ptr));

	//reset registration index
	_vmem_lrp=0;

	//register default functions (0) for slot 0
	verify(_vmem_register_handler(0,0,0,0,0,0)==0);
}

void _vmem_term()
{

}

#include "hw/pvr/pvr_mem.h"
#include "hw/sh4/sh4_mem.h"

#ifndef TARGET_NACL32

#define MAP_RAM_START_OFFSET  0
#define MAP_VRAM_START_OFFSET (MAP_RAM_START_OFFSET+RAM_SIZE)
#define MAP_ARAM_START_OFFSET (MAP_VRAM_START_OFFSET+VRAM_SIZE)

u8* virt_ram_base;
#if HOST_OS==OS_WINDOWS
#include <Windows.h>
HANDLE mem_handle;

void* _nvmem_map_buffer(u32 dst,u32 addrsz,u32 offset,u32 size, bool w)
{
	void* ptr;
	void* rv;

	u32 map_times=addrsz/size;
	verify((addrsz%size)==0);
	verify(map_times>=1);

	rv= MapViewOfFileEx(mem_handle,FILE_MAP_READ | (w?FILE_MAP_WRITE:0),0,offset,size,&virt_ram_base[dst]);
	if (!rv)
		return 0;

	for (u32 i=1;i<map_times;i++)
	{
		dst+=size;
		ptr=MapViewOfFileEx(mem_handle,FILE_MAP_READ | (w?FILE_MAP_WRITE:0),0,offset,size,&virt_ram_base[dst]);
		if (!ptr) return 0;
	}

	return rv;
}


void* _nvmem_unused_buffer(u32 start,u32 end)
{
	void* ptr=VirtualAlloc(&virt_ram_base[start],end-start,MEM_RESERVE,PAGE_NOACCESS);

	if (ptr == 0)
		return 0;

	return ptr;
}

void* _nvmem_alloc_mem()
{
	mem_handle=CreateFileMapping(INVALID_HANDLE_VALUE,0,PAGE_READWRITE ,0,RAM_SIZE + VRAM_SIZE +ARAM_SIZE,0);

	void* rv=(u8*)VirtualAlloc(0,512*1024*1024 + sizeof(Sh4RCB) + ARAM_SIZE,MEM_RESERVE,PAGE_NOACCESS);
	if (rv) VirtualFree(rv,0,MEM_RELEASE);
	return rv;
}

#else
	#include <sys/mman.h>
	#include <sys/types.h>
	#include <sys/stat.h>
	#include <fcntl.h>
	#include <errno.h>
	#include <unistd.h>

#ifndef MAP_NOSYNC
#define MAP_NOSYNC       0 //missing from linux :/ -- could be the cause of android slowness ?
#endif

#ifdef _ANDROID
#include <linux/ashmem.h>

#ifndef ASHMEM_DEVICE
#define ASHMEM_DEVICE "/dev/ashmem"
#endif
int ashmem_create_region(const char *name, size_t size)
{
	int fd, ret;

	fd = open(ASHMEM_DEVICE, O_RDWR);
	if (fd < 0)
		return fd;

	if (name) {
		char buf[ASHMEM_NAME_LEN];

		strlcpy(buf, name, sizeof(buf));
		ret = ioctl(fd, ASHMEM_SET_NAME, buf);
		if (ret < 0)
			goto error;
	}

	ret = ioctl(fd, ASHMEM_SET_SIZE, size);
	if (ret < 0)
		goto error;

	return fd;

error:
	close(fd);
	return ret;
}
#endif

	int fd;
	void* _nvmem_unused_buffer(u32 start,u32 end)
	{
		void* ptr=mmap(&virt_ram_base[start], end-start, PROT_NONE, MAP_FIXED | MAP_PRIVATE | MAP_ANON, -1, 0);
		if (MAP_FAILED==ptr)
			return 0;
		return ptr;
	}

	
	void* _nvmem_map_buffer(u32 dst,u32 addrsz,u32 offset,u32 size, bool w)
	{
		void* ptr;
		void* rv;

		printf("MAP %08X w/ %d\n",dst,offset);
		u32 map_times=addrsz/size;
		verify((addrsz%size)==0);
		verify(map_times>=1);
		u32 prot=PROT_READ|(w?PROT_WRITE:0);
		rv= mmap(&virt_ram_base[dst], size, prot, MAP_SHARED | MAP_NOSYNC | MAP_FIXED, fd, offset);
		if (MAP_FAILED==rv || rv!=(void*)&virt_ram_base[dst] || (mprotect(rv,size,prot)!=0)) 
		{
			printf("MAP1 failed %d\n",errno);
			return 0;
		}

		for (u32 i=1;i<map_times;i++)
		{
			dst+=size;
			ptr=mmap(&virt_ram_base[dst], size, prot , MAP_SHARED | MAP_NOSYNC | MAP_FIXED, fd, offset);
			if (MAP_FAILED==ptr || ptr!=(void*)&virt_ram_base[dst] || (mprotect(rv,size,prot)!=0))
			{
				printf("MAP2 failed %d\n",errno);
				return 0;
			}
		}

		return rv;
	}

	void* _nvmem_alloc_mem()
	{
#ifndef _ANDROID
		fd = shm_open("/dcnzorz_mem", O_CREAT | O_EXCL | O_RDWR,S_IREAD | S_IWRITE);
		shm_unlink("/dcnzorz_mem");
		if (fd==-1)
		{
			fd = open("dcnzorz_mem",O_CREAT|O_RDWR|O_TRUNC,S_IRWXU|S_IRWXG|S_IRWXO);
			unlink("dcnzorz_mem");
		}

		verify(ftruncate(fd,RAM_SIZE + VRAM_SIZE +ARAM_SIZE)==0);
#else

		fd = ashmem_create_region(0,RAM_SIZE + VRAM_SIZE +ARAM_SIZE);
		if (false)//this causes writebacks to flash -> slow and stuttery 
		{
		fd = open("/data/data/com.reicast.emulator/files/dcnzorz_mem",O_CREAT|O_RDWR|O_TRUNC,S_IRWXU|S_IRWXG|S_IRWXO);
		unlink("/data/data/com.reicast.emulator/files/dcnzorz_mem");
		}
#endif

		

		u32 sz= 512*1024*1024 + sizeof(Sh4RCB) + ARAM_SIZE + 0x10000;
		void* rv=mmap(0, sz, PROT_NONE, MAP_PRIVATE | MAP_ANON, -1, 0);
		verify(rv != NULL);
		munmap(rv,sz);
		printf("%X\n",rv);
		return (u8*)rv + 0x10000 - unat(rv)%0x10000;//align to 64 KB (Needed for linaro mmap not to extend to next region)
	}
#endif

#define map_buffer(dsts,dste,offset,sz,w) {ptr=_nvmem_map_buffer(dsts,dste-dsts,offset,sz,w);if (!ptr) return false;}
#define unused_buffer(start,end) {ptr=_nvmem_unused_buffer(start,end);if (!ptr) return false;}

void _vmem_bm_pagefail(void** ptr,u32 PAGE_SZ);

u32 pagecnt;
void _vmem_bm_reset()
{
	pagecnt=0;

#if HOST_OS==OS_WINDOWS
	VirtualFree(p_sh4rcb,sizeof(p_sh4rcb->fpcb),MEM_DECOMMIT);
#else
	mprotect(p_sh4rcb, sizeof(p_sh4rcb->fpcb), PROT_NONE);
	madvise(p_sh4rcb,sizeof(p_sh4rcb->fpcb),MADV_DONTNEED);
<<<<<<< HEAD
    #ifdef MADV_REMOVE
	madvise(p_sh4rcb,sizeof(p_sh4rcb->fpcb),MADV_REMOVE);
    #else
    //OSX, IOS
    madvise(p_sh4rcb,sizeof(p_sh4rcb->fpcb),MADV_FREE);
    #endif
=======
	#ifdef MADV_REMOVE
	//Linux, Android
	madvise(p_sh4rcb,sizeof(p_sh4rcb->fpcb),MADV_REMOVE);
	#else
	//OSX, ?	
	madvise(p_sh4rcb,sizeof(p_sh4rcb->fpcb),MADV_FREE);
	#endif
>>>>>>> f14932c3
#endif

	printf("Freeing fpcb\n");
}

bool BM_LockedWrite(u8* address)
{
#if !defined(HOST_NO_REC)
	u32 addr=address-(u8*)p_sh4rcb->fpcb;

	address=(u8*)p_sh4rcb->fpcb+ (addr&~PAGE_MASK);

	if (addr<sizeof(p_sh4rcb->fpcb))
	{
		//printf("Allocated %d PAGES [%08X]\n",++pagecnt,addr);

#if HOST_OS==OS_WINDOWS
		verify(VirtualAlloc(address,PAGE_SIZE,MEM_COMMIT,PAGE_READWRITE));
#else
		mprotect (address, PAGE_SIZE, PROT_READ | PROT_WRITE);
#endif

		_vmem_bm_pagefail((void**)address,PAGE_SIZE);
		
		return true;
	}
#else
die("BM_LockedWrite and NO REC");
#endif
	return false;
}

bool _vmem_reserve()
{
	void* ptr=0;

	verify((sizeof(Sh4RCB)%PAGE_SIZE)==0);

	virt_ram_base=(u8*)_nvmem_alloc_mem();

	if (virt_ram_base==0)
		return false;
	
	p_sh4rcb=(Sh4RCB*)virt_ram_base;

#if HOST_OS==OS_WINDOWS
	//verify(p_sh4rcb==VirtualAlloc(p_sh4rcb,sizeof(Sh4RCB),MEM_RESERVE|MEM_COMMIT,PAGE_READWRITE));
	verify(p_sh4rcb==VirtualAlloc(p_sh4rcb,sizeof(Sh4RCB),MEM_RESERVE,PAGE_NOACCESS));

	verify(VirtualAlloc((u8*)p_sh4rcb + sizeof(p_sh4rcb->fpcb),sizeof(Sh4RCB)-sizeof(p_sh4rcb->fpcb),MEM_COMMIT,PAGE_READWRITE));
#else
	verify(p_sh4rcb==mmap(p_sh4rcb,sizeof(Sh4RCB),PROT_NONE,MAP_PRIVATE | MAP_ANON, -1, 0));
	mprotect((u8*)p_sh4rcb + sizeof(p_sh4rcb->fpcb),sizeof(Sh4RCB)-sizeof(p_sh4rcb->fpcb),PROT_READ|PROT_WRITE);
#endif
	virt_ram_base+=sizeof(Sh4RCB);

	//Area 0
	//[0x00000000 ,0x00800000) -> unused
	unused_buffer(0x00000000,0x00800000);

	//I wonder, aica ram warps here ?.?
	//I really should check teh docs before codin ;p
	//[0x00800000,0x00A00000);
	map_buffer(0x00800000,0x01000000,MAP_ARAM_START_OFFSET,ARAM_SIZE,false);
	map_buffer(0x20000000,0x20000000+ARAM_SIZE,MAP_ARAM_START_OFFSET,ARAM_SIZE,true);

	aica_ram.size=ARAM_SIZE;
	aica_ram.data=(u8*)ptr;
	//[0x01000000 ,0x04000000) -> unused
	unused_buffer(0x01000000,0x04000000);
	

	//Area 1
	//[0x04000000,0x05000000) -> vram (16mb, warped on dc)
	map_buffer(0x04000000,0x05000000,MAP_VRAM_START_OFFSET,VRAM_SIZE,true);
	
	vram.size=VRAM_SIZE;
	vram.data=(u8*)ptr;

	//[0x05000000,0x06000000) -> unused (32b path)
	unused_buffer(0x05000000,0x06000000);

	//[0x06000000,0x07000000) -> vram   mirror
	map_buffer(0x06000000,0x07000000,MAP_VRAM_START_OFFSET,VRAM_SIZE,true);


	//[0x07000000,0x08000000) -> unused (32b path) mirror
	unused_buffer(0x07000000,0x08000000);
	
	//Area 2
	//[0x08000000,0x0C000000) -> unused
	unused_buffer(0x08000000,0x0C000000);
	
	//Area 3
	//[0x0C000000,0x0D000000) -> main ram
	//[0x0D000000,0x0E000000) -> main ram mirror
	//[0x0E000000,0x0F000000) -> main ram mirror
	//[0x0F000000,0x10000000) -> main ram mirror
	map_buffer(0x0C000000,0x10000000,MAP_RAM_START_OFFSET,RAM_SIZE,true);
	
	mem_b.size=RAM_SIZE;
	mem_b.data=(u8*)ptr;
	
	printf("A8\n");

	//Area 4
	//Area 5
	//Area 6
	//Area 7
	//all -> Unused 
	//[0x10000000,0x20000000) -> unused
	unused_buffer(0x10000000,0x20000000);

	printf("vmem reserve: base: %08X, aram: %08x, vram: %08X, ram: %08X\n",virt_ram_base,aica_ram.data,vram.data,mem_b.data);

	printf("Resetting mem\n");

	aica_ram.Zero();
	vram.Zero();
	mem_b.Zero();

	printf("Mem alloc successful!");

	return virt_ram_base!=0;
}
#else

bool _vmem_reserve()
{
	mem_b.size=RAM_SIZE;
	mem_b.data=(u8*)malloc(RAM_SIZE);

	vram.size=VRAM_SIZE;
	vram.data=(u8*)malloc(VRAM_SIZE);

	aica_ram.size=ARAM_SIZE;
	aica_ram.data=(u8*)malloc(ARAM_SIZE);
}
#endif

void _vmem_release()
{
	//TODO
}<|MERGE_RESOLUTION|>--- conflicted
+++ resolved
@@ -546,7 +546,13 @@
 
 	void* _nvmem_alloc_mem()
 	{
-#ifndef _ANDROID
+        
+#if HOST_OS == OS_DARWIN
+        string path = GetPath("/dcnzorz_mem");
+        fd = open(path.c_str(),O_CREAT|O_RDWR|O_TRUNC,S_IRWXU|S_IRWXG|S_IRWXO);
+        unlink(path.c_str());
+        verify(ftruncate(fd,RAM_SIZE + VRAM_SIZE +ARAM_SIZE)==0);
+#elif !defined(_ANDROID)
 		fd = shm_open("/dcnzorz_mem", O_CREAT | O_EXCL | O_RDWR,S_IREAD | S_IWRITE);
 		shm_unlink("/dcnzorz_mem");
 		if (fd==-1)
@@ -559,11 +565,6 @@
 #else
 
 		fd = ashmem_create_region(0,RAM_SIZE + VRAM_SIZE +ARAM_SIZE);
-		if (false)//this causes writebacks to flash -> slow and stuttery 
-		{
-		fd = open("/data/data/com.reicast.emulator/files/dcnzorz_mem",O_CREAT|O_RDWR|O_TRUNC,S_IRWXU|S_IRWXG|S_IRWXO);
-		unlink("/data/data/com.reicast.emulator/files/dcnzorz_mem");
-		}
 #endif
 
 		
@@ -592,22 +593,12 @@
 #else
 	mprotect(p_sh4rcb, sizeof(p_sh4rcb->fpcb), PROT_NONE);
 	madvise(p_sh4rcb,sizeof(p_sh4rcb->fpcb),MADV_DONTNEED);
-<<<<<<< HEAD
     #ifdef MADV_REMOVE
 	madvise(p_sh4rcb,sizeof(p_sh4rcb->fpcb),MADV_REMOVE);
     #else
     //OSX, IOS
     madvise(p_sh4rcb,sizeof(p_sh4rcb->fpcb),MADV_FREE);
     #endif
-=======
-	#ifdef MADV_REMOVE
-	//Linux, Android
-	madvise(p_sh4rcb,sizeof(p_sh4rcb->fpcb),MADV_REMOVE);
-	#else
-	//OSX, ?	
-	madvise(p_sh4rcb,sizeof(p_sh4rcb->fpcb),MADV_FREE);
-	#endif
->>>>>>> f14932c3
 #endif
 
 	printf("Freeing fpcb\n");
