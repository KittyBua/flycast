--- conflicted
+++ resolved
@@ -56,12 +56,8 @@
 {
 	if (entry.Data.SZ0 == 0 && entry.Data.SZ1 == 0)
 		return;
-<<<<<<< HEAD
-	verify(full_table_size < std::size(full_table));
-=======
-	if (full_table_size >= ARRAY_SIZE(full_table))
+	if (full_table_size >= std::size(full_table))
 		return;
->>>>>>> 5df9127a
 
 	full_table[full_table_size].entry = entry;
 
