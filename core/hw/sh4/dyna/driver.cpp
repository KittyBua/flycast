#include "types.h"
#include <unordered_set>

#include "../sh4_interpreter.h"
#include "../sh4_opcode_list.h"
#include "../sh4_core.h"
#include "../sh4_if.h"
#include "hw/sh4/sh4_interrupts.h"

#include "hw/mem/_vmem.h"
#include "hw/sh4/sh4_mem.h"
#include "hw/sh4/modules/mmu.h"
#include "hw/pvr/pvr_mem.h"
#include "hw/aica/aica_if.h"
#include "hw/gdrom/gdrom_if.h"

#include <time.h>
#include <float.h>

#include "blockmanager.h"
#include "ngen.h"
#include "decoder.h"

#if FEAT_SHREC != DYNAREC_NONE

<<<<<<< HEAD
#if !defined(_WIN64)
u8 SH4_TCB[CODE_SIZE + TEMP_CODE_SIZE + 4096]
=======
u8 SH4_TCB[CODE_SIZE+4096]
>>>>>>> fb76efb0
#if HOST_OS == OS_WINDOWS || FEAT_SHREC != DYNAREC_JIT
	;
#elif HOST_OS == OS_LINUX
	__attribute__((section(".text")));
#elif HOST_OS==OS_DARWIN
	__attribute__((section("__TEXT,.text")));
#else
	#error SH4_TCB ALLOC
#endif

u8* CodeCache;
<<<<<<< HEAD
u8* TempCodeCache;
=======
uintptr_t cc_rx_offset;
>>>>>>> fb76efb0

u32 LastAddr;
u32 LastAddr_min;
u32 TempLastAddr;
u32* emit_ptr=0;
u32* emit_ptr_limit;

std::unordered_set<u32> smc_hotspots;

void* emit_GetCCPtr() { return emit_ptr==0?(void*)&CodeCache[LastAddr]:(void*)emit_ptr; }
void emit_SetBaseAddr() { LastAddr_min = LastAddr; }
void emit_WriteCodeCache()
{
	wchar path[512];
	sprintf(path,"/code_cache_%8p.bin",CodeCache);
	string pt2=get_writable_data_path(path);
	printf("Writing code cache to %s\n",pt2.c_str());
	FILE*f=fopen(pt2.c_str(),"wb");
	if (f)
	{
		fwrite(CodeCache,LastAddr,1,f);
		fclose(f);
		printf("Written!\n");
	}

	bm_WriteBlockMap(pt2+".map");
}

void RASDASD()
{
	LastAddr=LastAddr_min;
	memset(emit_GetCCPtr(),0xCC,emit_FreeSpace());
}

void clear_temp_cache(bool full)
{
	//printf("recSh4:Temp Code Cache clear at %08X\n", curr_pc);
	TempLastAddr = 0;
	bm_ResetTempCache(full);
}

void recSh4_ClearCache()
{
	printf("recSh4:Dynarec Cache clear at %08X free space %d\n",curr_pc, emit_FreeSpace());
	LastAddr=LastAddr_min;
	bm_Reset();
	smc_hotspots.clear();
	clear_temp_cache(true);
}

void recSh4_Run()
{
	sh4_int_bCpuRun=true;

	sh4_dyna_rcb=(u8*)&Sh4cntx + sizeof(Sh4cntx);
	printf("cntx // fpcb offset: %td // pc offset: %td // pc %08X\n",(u8*)&sh4rcb.fpcb - sh4_dyna_rcb, (u8*)&sh4rcb.cntx.pc - sh4_dyna_rcb,sh4rcb.cntx.pc);

	if (!settings.dynarec.safemode)
		printf("Warning: Dynarec safe mode is off\n");

	if (settings.dynarec.unstable_opt)
		printf("Warning: Unstable optimizations is on\n");

	if (settings.dynarec.SmcCheckLevel != FullCheck)
		printf("Warning: SMC check mode is %d\n", settings.dynarec.SmcCheckLevel);
	
	verify(rcb_noffs(&next_pc)==-184);
	ngen_mainloop(sh4_dyna_rcb);

#if !defined(TARGET_BOUNDED_EXECUTION)
	sh4_int_bCpuRun=false;
#endif
}

void emit_Write32(u32 data)
{
	if (emit_ptr)
	{
		*emit_ptr=data;
		emit_ptr++;
	}
	else
	{
		*(u32*)&CodeCache[LastAddr]=data;
		LastAddr+=4;
	}
}

void emit_Skip(u32 sz)
{
	if (emit_ptr)
		emit_ptr = (u32*)((u8*)emit_ptr + sz);
	else
		LastAddr+=sz;

}
u32 emit_FreeSpace()
{
	if (emit_ptr)
		return (emit_ptr_limit - emit_ptr) * sizeof(u32);
	else
		return CODE_SIZE-LastAddr;
}

<<<<<<< HEAD
// pc must be a physical address
bool DoCheck(u32 pc)
=======

SmcCheckEnum DoCheck(u32 pc)
>>>>>>> fb76efb0
{

	switch (settings.dynarec.SmcCheckLevel) {

		// Heuristic-elimintaed FastChecks
		case NoCheck: {
			if (IsOnRam(pc))
			{
				pc&=0xFFFFFF;
				switch(pc)
				{
					//DOA2LE
					case 0x3DAFC6:
					case 0x3C83F8:

					//Shenmue 2
					case 0x348000:
						
					//Shenmue
					case 0x41860e:
					

						return FastCheck;

					default:
						return NoCheck;
				}
			}
			return NoCheck;
		}
		break;

		// Fast Check everything
		case FastCheck:
			return FastCheck;

		// Full Check everything
		case FullCheck:
			return FullCheck;

		default:
			die("Unhandled settings.dynarec.SmcCheckLevel");
			return FullCheck;
	}
}

void AnalyseBlock(RuntimeBlockInfo* blk);

char block_hash[1024];

#include "deps/crypto/sha1.h"

const char* RuntimeBlockInfo::hash(bool full, bool relocable)
{
	sha1_ctx ctx;
	sha1_init(&ctx);

	u8* ptr = GetMemPtr(this->addr,this->guest_opcodes*2);

	if (ptr)
	{
		if (relocable)
		{
			for (u32 i=0; i<this->guest_opcodes; i++)
			{
				u16 data=ptr[i];
				//Do not count PC relative loads (relocated code)
				if ((ptr[i]>>12)==0xD)
					data=0xD000;

				sha1_update(&ctx,2,(u8*)&data);
			}
		}
		else
		{
			sha1_update(&ctx,this->guest_opcodes*2,ptr);
		}
	}

	sha1_final(&ctx);

	if (full)
		sprintf(block_hash,">:%d:%08X:%02X:%08X:%08X:%08X:%08X:%08X",relocable,this->addr,this->guest_opcodes,ctx.digest[0],ctx.digest[1],ctx.digest[2],ctx.digest[3],ctx.digest[4]);
	else
		sprintf(block_hash,">:%d:%02X:%08X:%08X:%08X:%08X:%08X",relocable,this->guest_opcodes,ctx.digest[0],ctx.digest[1],ctx.digest[2],ctx.digest[3],ctx.digest[4]);

	//return ctx
	return block_hash;
}

bool RuntimeBlockInfo::Setup(u32 rpc,fpscr_t rfpu_cfg)
{
	staging_runs=addr=lookups=runs=host_code_size=0;
	guest_cycles=guest_opcodes=host_opcodes=0;
	pBranchBlock=pNextBlock=0;
	code=0;
	has_jcond=false;
	BranchBlock=NextBlock=csc_RetCache=0xFFFFFFFF;
	BlockType=BET_SCL_Intr;
	has_fpu_op = false;
	asid = 0xFFFFFFFF;
	temp_block = false;
	
	vaddr = rpc;
	if (mmu_enabled())
	{
		bool shared;
		u32 rv = mmu_instruction_translation(vaddr, addr, shared);
		if (rv != MMU_ERROR_NONE)
		{
			DoMMUException(vaddr, rv, MMU_TT_IREAD);
			return false;
		}
		if (addr != vaddr && !shared)
			asid = CCN_PTEH.ASID;
	}
	else
		addr = vaddr;
	fpu_cfg=rfpu_cfg;
	
	oplist.clear();

	if (!dec_DecodeBlock(this,SH4_TIMESLICE/2))
		return false;

	AnalyseBlock(this);

	return true;
}

DynarecCodeEntryPtr rdv_CompilePC(u32 blockcheck_failures)
{
	u32 pc=next_pc;

	if (emit_FreeSpace()<16*1024 || pc==0x8c0000e0 || pc==0xac010000 || pc==0xac008300)
		recSh4_ClearCache();

	RuntimeBlockInfo* rbi = ngen_AllocateBlock();

	if (!rbi->Setup(pc,fpscr))
	{
		delete rbi;
		return NULL;
	}
	rbi->blockcheck_failures = blockcheck_failures;
	if (smc_hotspots.find(rbi->addr) != smc_hotspots.end())
	{
		if (TEMP_CODE_SIZE - TempLastAddr < 16 * 1024)
			clear_temp_cache(false);
		emit_ptr = (u32 *)(TempCodeCache + TempLastAddr);
		emit_ptr_limit = (u32 *)(TempCodeCache + TEMP_CODE_SIZE);
		rbi->temp_block = true;
	}
	bool do_opts = !rbi->temp_block; //((rbi->addr&0x3FFFFFFF)>0x0C010100);
	rbi->staging_runs=do_opts?100:-100;
	ngen_Compile(rbi,DoCheck(rbi->addr),(pc&0xFFFFFF)==0x08300 || (pc&0xFFFFFF)==0x10000,false,do_opts);
	verify(rbi->code!=0);

	bm_AddBlock(rbi);

	if (emit_ptr != NULL)
	{
		TempLastAddr = (u8*)emit_ptr - TempCodeCache;
		emit_ptr = NULL;
		emit_ptr_limit = NULL;
	}

	return rbi->code;
}

DynarecCodeEntryPtr DYNACALL rdv_FailedToFindBlock_pc()
{
	return rdv_FailedToFindBlock(next_pc);
}

DynarecCodeEntryPtr DYNACALL rdv_FailedToFindBlock(u32 pc)
{
	//printf("rdv_FailedToFindBlock ~ %08X\n",pc);
	next_pc=pc;
<<<<<<< HEAD
	DynarecCodeEntryPtr code = rdv_CompilePC(0);
	if (code == NULL)
		code = bm_GetCodeByVAddr(next_pc);
	return code;
=======

	return (DynarecCodeEntryPtr)CC_RW2RX(rdv_CompilePC());
>>>>>>> fb76efb0
}

static void ngen_FailedToFindBlock_internal() {
	rdv_FailedToFindBlock(Sh4cntx.pc);
}

void (*ngen_FailedToFindBlock)() = &ngen_FailedToFindBlock_internal;

u32 DYNACALL rdv_DoInterrupts_pc(u32 pc) {
	next_pc = pc;
	UpdateINTC();

	//We can only safely relocate/etc stuff here, as in other generic update cases
	//There's a RET, meaning the code can't move around
	//Interrupts happen at least 50 times/second, so its not a problem ..
	/*
	if (rebuild_counter == 0)
	{
		// TODO: Why is this commented, etc.
		//bm_Rebuild();
	}
	*/

	return next_pc;
}

u32 DYNACALL rdv_DoInterrupts(void* block_cpde)
{
	RuntimeBlockInfo* rbi = bm_GetBlock(block_cpde);
	return rdv_DoInterrupts_pc(rbi->vaddr);
}

// addr must be the physical address of the start of the block
DynarecCodeEntryPtr DYNACALL rdv_BlockCheckFail(u32 addr)
{
<<<<<<< HEAD
	u32 blockcheck_failures = 0;
	if (mmu_enabled())
	{
		RuntimeBlockInfo *block = bm_GetBlock(addr);
		blockcheck_failures = block->blockcheck_failures + 1;
		if (blockcheck_failures > 5)
		{
			bool inserted = smc_hotspots.insert(addr).second;
			//if (inserted)
			//	printf("rdv_BlockCheckFail SMC hotspot @ %08x fails %d\n", addr, blockcheck_failures);
		}
		bm_RemoveBlock(block);
	}
	else
	{
		next_pc = addr;
		recSh4_ClearCache();
	}
	return rdv_CompilePC(blockcheck_failures);
}

//DynarecCodeEntryPtr rdv_FindCode()
//{
//	DynarecCodeEntryPtr rv=bm_GetCode(next_pc);
//	if (rv==ngen_FailedToFindBlock)
//		return 0;
//
//	return rv;
//}

DynarecCodeEntryPtr rdv_FindOrCompile()
{
	DynarecCodeEntryPtr rv=bm_GetCodeByVAddr(next_pc);
	if (rv==ngen_FailedToFindBlock)
		rv=rdv_CompilePC(0);
=======
	next_pc=pc;
	recSh4_ClearCache();
	return (DynarecCodeEntryPtr)CC_RW2RX(rdv_CompilePC());
}

DynarecCodeEntryPtr rdv_FindOrCompile()
{
	DynarecCodeEntryPtr rv = bm_GetCode(next_pc);  // Returns exec addr
	if (rv == ngen_FailedToFindBlock)
		rv = (DynarecCodeEntryPtr)CC_RW2RX(rdv_CompilePC());  // Returns rw addr
>>>>>>> fb76efb0
	
	return rv;
}

void* DYNACALL rdv_LinkBlock(u8* code,u32 dpc)
{
	// code is the RX addr to return after, however bm_GetBlock returns RW
	RuntimeBlockInfo* rbi = bm_GetBlock(code);

	if (!rbi)
	{
		printf("Stale block ..");
		rbi = bm_GetStaleBlock(code);
	}
	
	verify(rbi != NULL);

	u32 bcls=BET_GET_CLS(rbi->BlockType);

	if (bcls==BET_CLS_Static)
	{
		next_pc=rbi->BranchBlock;
	}
	else if (bcls==BET_CLS_Dynamic)
	{
		next_pc=dpc;
	}
	else if (bcls==BET_CLS_COND)
	{
		if (dpc)
			next_pc=rbi->BranchBlock;
		else
			next_pc=rbi->NextBlock;
	}

	DynarecCodeEntryPtr rv = rdv_FindOrCompile();  // Returns rx ptr

	bool do_link = !mmu_enabled() && bm_GetBlock(code) == rbi;

	if (do_link)
	{
		if (bcls==BET_CLS_Dynamic)
		{
			verify(rbi->relink_data==0 || rbi->pBranchBlock==0);

			if (rbi->pBranchBlock!=0)
			{
				rbi->pBranchBlock->RemRef(rbi);
				rbi->pBranchBlock=0;
				rbi->relink_data=1;
			}
			else if (rbi->relink_data==0)
			{
				rbi->pBranchBlock=bm_GetBlock(next_pc);
				rbi->pBranchBlock->AddRef(rbi);
			}
		}
		else
		{
			RuntimeBlockInfo* nxt=bm_GetBlock(next_pc);

			if (rbi->BranchBlock==next_pc)
				rbi->pBranchBlock=nxt;
			if (rbi->NextBlock==next_pc)
				rbi->pNextBlock=nxt;

			nxt->AddRef(rbi);
		}
		u32 ncs=rbi->relink_offset+rbi->Relink();
		verify(rbi->host_code_size>=ncs);
		rbi->host_code_size=ncs;
	}
	else
	{
		printf(" .. null RBI: %08X -- unlinked stale block\n",next_pc);
	}
	
	return (void*)rv;
}
void recSh4_Stop()
{
	Sh4_int_Stop();
}

void recSh4_Start()
{
	Sh4_int_Start();
}

void recSh4_Step()
{
	Sh4_int_Step();
}

void recSh4_Skip()
{
	Sh4_int_Skip();
}

void recSh4_Reset(bool Manual)
{
	Sh4_int_Reset(Manual);
}

void recSh4_Init()
{
	printf("recSh4 Init\n");
	Sh4_int_Init();
	bm_Init();
	bm_Reset();

	verify(rcb_noffs(p_sh4rcb->fpcb) == FPCB_OFFSET);

	verify(rcb_noffs(p_sh4rcb->sq_buffer) == -512);

	verify(rcb_noffs(&p_sh4rcb->cntx.sh4_sched_next) == -152);
	verify(rcb_noffs(&p_sh4rcb->cntx.interrupt_pend) == -148);
	
	if (_nvmem_enabled()) {
		verify(mem_b.data==((u8*)p_sh4rcb->sq_buffer+512+0x0C000000));
	}
<<<<<<< HEAD
	
#if defined(_WIN64)
#ifdef _MSC_VER
	for (int i = 10; i < 1300; i++) {


		//align to next page ..
		u8* ptr = (u8*)recSh4_Init - i * 1024 * 1024;

		CodeCache = (u8*)VirtualAlloc(ptr, CODE_SIZE + TEMP_CODE_SIZE, MEM_RESERVE | MEM_COMMIT, PAGE_EXECUTE_READWRITE);//; (u8*)(((unat)SH4_TCB+4095)& ~4095);

		if (CodeCache)
			break;
	}
#else
	CodeCache = (u8*)VirtualAlloc(NULL, CODE_SIZE + TEMP_CODE_SIZE, MEM_RESERVE | MEM_COMMIT, PAGE_EXECUTE_READWRITE);
#endif
	verify(CodeCache != NULL);
#else
	CodeCache = (u8*)(((unat)SH4_TCB+4095)& ~4095);
#endif

#if HOST_OS == OS_DARWIN
    munmap(CodeCache, CODE_SIZE + TEMP_CODE_SIZE);
    CodeCache = (u8*)mmap(CodeCache, CODE_SIZE + TEMP_CODE_SIZE, PROT_READ | PROT_WRITE | PROT_EXEC, MAP_FIXED | MAP_PRIVATE | MAP_ANON, 0, 0);
#endif

#if HOST_OS == OS_WINDOWS
	DWORD old;
	VirtualProtect(CodeCache,CODE_SIZE + TEMP_CODE_SIZE,PAGE_EXECUTE_READWRITE,&old);
#elif HOST_OS == OS_LINUX || HOST_OS == OS_DARWIN
	
	printf("\n\t CodeCache addr: %p | from: %p | addr here: %p\n", CodeCache, CodeCache, recSh4_Init);

	#if FEAT_SHREC == DYNAREC_JIT
		if (mprotect(CodeCache, CODE_SIZE + TEMP_CODE_SIZE, PROT_READ|PROT_WRITE|PROT_EXEC))
		{
			perror("\n\tError,Couldn’t mprotect CodeCache!");
			die("Couldn’t mprotect CodeCache");
		}
=======

	// Prepare some pointer to the pre-allocated code cache:
	void *candidate_ptr = (void*)(((unat)SH4_TCB + 4095) & ~4095);

	// Call the platform-specific magic to make the pages RWX
	CodeCache = NULL;
	#ifdef FEAT_NO_RWX_PAGES
	verify(vmem_platform_prepare_jit_block(candidate_ptr, CODE_SIZE, (void**)&CodeCache, &cc_rx_offset));
	#else
	verify(vmem_platform_prepare_jit_block(candidate_ptr, CODE_SIZE, (void**)&CodeCache));
>>>>>>> fb76efb0
	#endif
	// Ensure the pointer returned is non-null
	verify(CodeCache != NULL);

<<<<<<< HEAD
#if TARGET_IPHONE
	memset((u8*)mmap(CodeCache, CODE_SIZE + TEMP_CODE_SIZE, PROT_READ | PROT_WRITE | PROT_EXEC, MAP_FIXED | MAP_PRIVATE | MAP_ANON, 0, 0),0xFF,CODE_SIZE + TEMP_CODE_SIZE);
#else
	memset(CodeCache,0xFF,CODE_SIZE + TEMP_CODE_SIZE);
#endif

#endif
	TempCodeCache = CodeCache + CODE_SIZE;
=======
	memset(CodeCache, 0xFF, CODE_SIZE);
>>>>>>> fb76efb0
	ngen_init();
	bm_Reset();
}

void recSh4_Term()
{
	printf("recSh4 Term\n");
	bm_Term();
	Sh4_int_Term();
}

bool recSh4_IsCpuRunning()
{
	return Sh4_int_IsCpuRunning();
}

void Get_Sh4Recompiler(sh4_if* rv)
{
	rv->Run = recSh4_Run;
	rv->Stop = recSh4_Stop;
	rv->Start = recSh4_Start;
	rv->Step = recSh4_Step;
	rv->Skip = recSh4_Skip;
	rv->Reset = recSh4_Reset;
	rv->Init = recSh4_Init;
	rv->Term = recSh4_Term;
	rv->IsCpuRunning = recSh4_IsCpuRunning;
	rv->ResetCache = recSh4_ClearCache;
}

#endif  // FEAT_SHREC != DYNAREC_NONE<|MERGE_RESOLUTION|>--- conflicted
+++ resolved
@@ -23,12 +23,7 @@
 
 #if FEAT_SHREC != DYNAREC_NONE
 
-<<<<<<< HEAD
-#if !defined(_WIN64)
 u8 SH4_TCB[CODE_SIZE + TEMP_CODE_SIZE + 4096]
-=======
-u8 SH4_TCB[CODE_SIZE+4096]
->>>>>>> fb76efb0
 #if HOST_OS == OS_WINDOWS || FEAT_SHREC != DYNAREC_JIT
 	;
 #elif HOST_OS == OS_LINUX
@@ -40,11 +35,8 @@
 #endif
 
 u8* CodeCache;
-<<<<<<< HEAD
 u8* TempCodeCache;
-=======
 uintptr_t cc_rx_offset;
->>>>>>> fb76efb0
 
 u32 LastAddr;
 u32 LastAddr_min;
@@ -149,13 +141,8 @@
 		return CODE_SIZE-LastAddr;
 }
 
-<<<<<<< HEAD
 // pc must be a physical address
-bool DoCheck(u32 pc)
-=======
-
 SmcCheckEnum DoCheck(u32 pc)
->>>>>>> fb76efb0
 {
 
 	switch (settings.dynarec.SmcCheckLevel) {
@@ -335,15 +322,12 @@
 {
 	//printf("rdv_FailedToFindBlock ~ %08X\n",pc);
 	next_pc=pc;
-<<<<<<< HEAD
 	DynarecCodeEntryPtr code = rdv_CompilePC(0);
 	if (code == NULL)
 		code = bm_GetCodeByVAddr(next_pc);
+	else
+		code = (DynarecCodeEntryPtr)CC_RW2RX(code);
 	return code;
-=======
-
-	return (DynarecCodeEntryPtr)CC_RW2RX(rdv_CompilePC());
->>>>>>> fb76efb0
 }
 
 static void ngen_FailedToFindBlock_internal() {
@@ -379,7 +363,6 @@
 // addr must be the physical address of the start of the block
 DynarecCodeEntryPtr DYNACALL rdv_BlockCheckFail(u32 addr)
 {
-<<<<<<< HEAD
 	u32 blockcheck_failures = 0;
 	if (mmu_enabled())
 	{
@@ -398,7 +381,7 @@
 		next_pc = addr;
 		recSh4_ClearCache();
 	}
-	return rdv_CompilePC(blockcheck_failures);
+	return (DynarecCodeEntryPtr)CC_RW2RX(rdv_CompilePC(blockcheck_failures));
 }
 
 //DynarecCodeEntryPtr rdv_FindCode()
@@ -412,21 +395,9 @@
 
 DynarecCodeEntryPtr rdv_FindOrCompile()
 {
-	DynarecCodeEntryPtr rv=bm_GetCodeByVAddr(next_pc);
-	if (rv==ngen_FailedToFindBlock)
-		rv=rdv_CompilePC(0);
-=======
-	next_pc=pc;
-	recSh4_ClearCache();
-	return (DynarecCodeEntryPtr)CC_RW2RX(rdv_CompilePC());
-}
-
-DynarecCodeEntryPtr rdv_FindOrCompile()
-{
-	DynarecCodeEntryPtr rv = bm_GetCode(next_pc);  // Returns exec addr
+	DynarecCodeEntryPtr rv = bm_GetCodeByVAddr(next_pc);  // Returns exec addr
 	if (rv == ngen_FailedToFindBlock)
-		rv = (DynarecCodeEntryPtr)CC_RW2RX(rdv_CompilePC());  // Returns rw addr
->>>>>>> fb76efb0
+		rv = (DynarecCodeEntryPtr)CC_RW2RX(rdv_CompilePC(0));  // Returns rw addr
 	
 	return rv;
 }
@@ -548,48 +519,6 @@
 	if (_nvmem_enabled()) {
 		verify(mem_b.data==((u8*)p_sh4rcb->sq_buffer+512+0x0C000000));
 	}
-<<<<<<< HEAD
-	
-#if defined(_WIN64)
-#ifdef _MSC_VER
-	for (int i = 10; i < 1300; i++) {
-
-
-		//align to next page ..
-		u8* ptr = (u8*)recSh4_Init - i * 1024 * 1024;
-
-		CodeCache = (u8*)VirtualAlloc(ptr, CODE_SIZE + TEMP_CODE_SIZE, MEM_RESERVE | MEM_COMMIT, PAGE_EXECUTE_READWRITE);//; (u8*)(((unat)SH4_TCB+4095)& ~4095);
-
-		if (CodeCache)
-			break;
-	}
-#else
-	CodeCache = (u8*)VirtualAlloc(NULL, CODE_SIZE + TEMP_CODE_SIZE, MEM_RESERVE | MEM_COMMIT, PAGE_EXECUTE_READWRITE);
-#endif
-	verify(CodeCache != NULL);
-#else
-	CodeCache = (u8*)(((unat)SH4_TCB+4095)& ~4095);
-#endif
-
-#if HOST_OS == OS_DARWIN
-    munmap(CodeCache, CODE_SIZE + TEMP_CODE_SIZE);
-    CodeCache = (u8*)mmap(CodeCache, CODE_SIZE + TEMP_CODE_SIZE, PROT_READ | PROT_WRITE | PROT_EXEC, MAP_FIXED | MAP_PRIVATE | MAP_ANON, 0, 0);
-#endif
-
-#if HOST_OS == OS_WINDOWS
-	DWORD old;
-	VirtualProtect(CodeCache,CODE_SIZE + TEMP_CODE_SIZE,PAGE_EXECUTE_READWRITE,&old);
-#elif HOST_OS == OS_LINUX || HOST_OS == OS_DARWIN
-	
-	printf("\n\t CodeCache addr: %p | from: %p | addr here: %p\n", CodeCache, CodeCache, recSh4_Init);
-
-	#if FEAT_SHREC == DYNAREC_JIT
-		if (mprotect(CodeCache, CODE_SIZE + TEMP_CODE_SIZE, PROT_READ|PROT_WRITE|PROT_EXEC))
-		{
-			perror("\n\tError,Couldn’t mprotect CodeCache!");
-			die("Couldn’t mprotect CodeCache");
-		}
-=======
 
 	// Prepare some pointer to the pre-allocated code cache:
 	void *candidate_ptr = (void*)(((unat)SH4_TCB + 4095) & ~4095);
@@ -597,26 +526,15 @@
 	// Call the platform-specific magic to make the pages RWX
 	CodeCache = NULL;
 	#ifdef FEAT_NO_RWX_PAGES
-	verify(vmem_platform_prepare_jit_block(candidate_ptr, CODE_SIZE, (void**)&CodeCache, &cc_rx_offset));
+	verify(vmem_platform_prepare_jit_block(candidate_ptr, CODE_SIZE + TEMP_CODE_SIZE, (void**)&CodeCache, &cc_rx_offset));
 	#else
-	verify(vmem_platform_prepare_jit_block(candidate_ptr, CODE_SIZE, (void**)&CodeCache));
->>>>>>> fb76efb0
+	verify(vmem_platform_prepare_jit_block(candidate_ptr, CODE_SIZE + TEMP_CODE_SIZE, (void**)&CodeCache));
 	#endif
 	// Ensure the pointer returned is non-null
 	verify(CodeCache != NULL);
 
-<<<<<<< HEAD
-#if TARGET_IPHONE
-	memset((u8*)mmap(CodeCache, CODE_SIZE + TEMP_CODE_SIZE, PROT_READ | PROT_WRITE | PROT_EXEC, MAP_FIXED | MAP_PRIVATE | MAP_ANON, 0, 0),0xFF,CODE_SIZE + TEMP_CODE_SIZE);
-#else
-	memset(CodeCache,0xFF,CODE_SIZE + TEMP_CODE_SIZE);
-#endif
-
-#endif
+	memset(CodeCache, 0xFF, CODE_SIZE + TEMP_CODE_SIZE);
 	TempCodeCache = CodeCache + CODE_SIZE;
-=======
-	memset(CodeCache, 0xFF, CODE_SIZE);
->>>>>>> fb76efb0
 	ngen_init();
 	bm_Reset();
 }
