#include "Renderer_if.h"
#include "ta.h"
#include "hw/pvr/pvr_mem.h"
#include "rend/TexCache.h"
#include "rend/gui.h"

#include "deps/zlib/zlib.h"

#include "deps/crypto/md5.h"

#if FEAT_HAS_NIXPROF
#include "profiler/profiler.h"
#endif

#define FRAME_MD5 0x1
FILE* fLogFrames;
FILE* fCheckFrames;

/*

	rendv3 ideas
	- multiple backends
	  - ESish
	    - OpenGL ES2.0
	    - OpenGL ES3.0
	    - OpenGL 3.1
	  - OpenGL 4.x
	  - Direct3D 10+ ?
	- correct memory ordering model
	- resource pools
	- threaded ta
	- threaded rendering
	- rtts
	- framebuffers
	- overlays


	PHASES
	- TA submition (memops, dma)

	- TA parsing (defered, rend thread)

	- CORE render (in-order, defered, rend thread)


	submition is done in-order
	- Partial handling of TA values
	- Gotchas with TA contexts

	parsing is done on demand and out-of-order, and might be skipped
	- output is only consumed by renderer

	render is queued on RENDER_START, and won't stall the emulation or might be skipped
	- VRAM integrity is an issue with out-of-order or delayed rendering.
	- selective vram snapshots require ta parsing to complete in order with REND_START / REND_END


	Complications
	- For some apis (gles2, maybe gl31) texture allocation needs to happen on the gpu thread
	- multiple versions of different time snapshots of the same texture are required
	- ta parsing vs frameskip logic


	Texture versioning and staging
	 A memory copy of the texture can be used to temporary store the texture before upload to vram
	 This can be moved to another thread
	 If the api supports async resource creation, we don't need the extra copy
	 Texcache lookups need to be versioned


	rendv2x hacks
	- Only a single pending render. Any renders while still pending are dropped (before parsing)
	- wait and block for parse/texcache. Render is async
*/

u32 VertexCount=0;
u32 FrameCount=1;

Renderer* renderer;
static Renderer* fallback_renderer;
bool renderer_enabled = true;	// Signals the renderer thread to exit
bool renderer_changed = false;	// Signals the renderer thread to switch renderer

#if !defined(TARGET_NO_THREADS)
cResetEvent rs, re;
#endif
static bool swap_pending;
static bool do_swap;

int max_idx,max_mvo,max_op,max_pt,max_tr,max_vtx,max_modt, ovrn;

static bool render_called = false;
u32 fb_watch_addr_start;
u32 fb_watch_addr_end;
bool fb_dirty;

TA_context* _pvrrc;
void SetREP(TA_context* cntx);
void killtex();
bool render_output_framebuffer();
static void rend_create_renderer();

void dump_frame(const char* file, TA_context* ctx, u8* vram, u8* vram_ref = NULL) {
	FILE* fw = fopen(file, "wb");

	//append to it
	fseek(fw, 0, SEEK_END);

	u32 bytes = ctx->tad.End() - ctx->tad.thd_root;

	fwrite("TAFRAME4", 1, 8, fw);

	fwrite(&ctx->rend.isRTT, 1, sizeof(ctx->rend.isRTT), fw);
	u32 zero = 0;
	fwrite(&zero, 1, sizeof(bool), fw);	// Was autosort
	fwrite(&ctx->rend.fb_X_CLIP.full, 1, sizeof(ctx->rend.fb_X_CLIP.full), fw);
	fwrite(&ctx->rend.fb_Y_CLIP.full, 1, sizeof(ctx->rend.fb_Y_CLIP.full), fw);

	fwrite(ctx->rend.global_param_op.head(), 1, sizeof(PolyParam), fw);
	fwrite(ctx->rend.verts.head(), 1, 4 * sizeof(Vertex), fw);

	u32 t = VRAM_SIZE;
	fwrite(&t, 1, sizeof(t), fw);
	
	u8* compressed;
	uLongf compressed_size;
	u8* src_vram = vram;

	if (vram_ref) {
		src_vram = (u8*)malloc(VRAM_SIZE);

		for (int i = 0; i < VRAM_SIZE; i++) {
			src_vram[i] = vram[i] ^ vram_ref[i];
		}
	}

	compressed = (u8*)malloc(VRAM_SIZE+16);
	compressed_size = VRAM_SIZE;
	verify(compress(compressed, &compressed_size, src_vram, VRAM_SIZE) == Z_OK);
	fwrite(&compressed_size, 1, sizeof(compressed_size), fw);
	fwrite(compressed, 1, compressed_size, fw);
	free(compressed);

	if (src_vram != vram)
		free(src_vram);

	fwrite(&bytes, 1, sizeof(t), fw);
	compressed = (u8*)malloc(bytes + 16);
	compressed_size = VRAM_SIZE;
	verify(compress(compressed, &compressed_size, ctx->tad.thd_root, bytes) == Z_OK);
	fwrite(&compressed_size, 1, sizeof(compressed_size), fw);
	fwrite(compressed, 1, compressed_size, fw);
	free(compressed);

	fwrite(&ctx->tad.render_pass_count, 1, sizeof(u32), fw);
	for (int i = 0; i < ctx->tad.render_pass_count; i++) {
		u32 offset = ctx->tad.render_passes[i] - ctx->tad.thd_root;
		fwrite(&offset, 1, sizeof(offset), fw);
	}

	fwrite(pvr_regs, 1, sizeof(pvr_regs), fw);

	fclose(fw);
}

TA_context* read_frame(const char* file, u8* vram_ref = NULL) {
	
	FILE* fw = fopen(file, "rb");
	if (fw == NULL)
		die("Cannot open frame to display");
	char id0[8] = { 0 };
	u32 t = 0;

	fread(id0, 1, 8, fw);

	if (memcmp(id0, "TAFRAME", 7) != 0 || (id0[7] != '3' && id0[7] != '4')) {
		fclose(fw);
		return 0;
	}
	int sizeofPolyParam = sizeof(PolyParam);
	int sizeofVertex = sizeof(Vertex);
	if (id0[7] == '3')
	{
		sizeofPolyParam -= 12;
		sizeofVertex -= 16;
	}

	TA_context* ctx = tactx_Alloc();

	ctx->Reset();

	ctx->tad.Clear();

	fread(&ctx->rend.isRTT, 1, sizeof(ctx->rend.isRTT), fw);
	fread(&t, 1, sizeof(bool), fw);	// Was autosort
	fread(&ctx->rend.fb_X_CLIP.full, 1, sizeof(ctx->rend.fb_X_CLIP.full), fw);
	fread(&ctx->rend.fb_Y_CLIP.full, 1, sizeof(ctx->rend.fb_Y_CLIP.full), fw);

	fread(ctx->rend.global_param_op.Append(), 1, sizeofPolyParam, fw);
	Vertex *vtx = ctx->rend.verts.Append(4);
	for (int i = 0; i < 4; i++)
		fread(vtx + i, 1, sizeofVertex, fw);

	fread(&t, 1, sizeof(t), fw);
	verify(t == VRAM_SIZE);

	vram.UnLockRegion(0, VRAM_SIZE);

	uLongf compressed_size;

	fread(&compressed_size, 1, sizeof(compressed_size), fw);

	u8* gz_stream = (u8*)malloc(compressed_size);
	fread(gz_stream, 1, compressed_size, fw);
	uLongf tl = t;
	verify(uncompress(vram.data, &tl, gz_stream, compressed_size) == Z_OK);
	free(gz_stream);

	fread(&t, 1, sizeof(t), fw);
	fread(&compressed_size, 1, sizeof(compressed_size), fw);
	gz_stream = (u8*)malloc(compressed_size);
	fread(gz_stream, 1, compressed_size, fw);
	tl = t;
	verify(uncompress(ctx->tad.thd_data, &tl, gz_stream, compressed_size) == Z_OK);
	free(gz_stream);

	ctx->tad.thd_data += t;

	if (fread(&t, 1, sizeof(t), fw) > 0) {
		ctx->tad.render_pass_count = t;
		for (int i = 0; i < t; i++) {
			u32 offset;
			fread(&offset, 1, sizeof(offset), fw);
			ctx->tad.render_passes[i] = ctx->tad.thd_root + offset;
		}
	}
	fread(pvr_regs, 1, sizeof(pvr_regs), fw);

	fclose(fw);
    
    return ctx;
}

bool dump_frame_switch = false;

bool rend_frame(TA_context* ctx, bool draw_osd) {
	if (dump_frame_switch) {
		char name[32];
		sprintf(name, "dcframe-%d", FrameCount);
		dump_frame(name, _pvrrc, &vram[0]);
		dump_frame_switch = false;
	}
	bool proc = renderer->Process(ctx);
#if !defined(TARGET_NO_THREADS)
	if (!proc || (!ctx->rend.isRTT && !ctx->rend.isRenderFramebuffer))
		// If rendering to texture, continue locking until the frame is rendered
		re.Set();
#endif

	bool do_swp = proc && renderer->Render();

	if (do_swp && draw_osd)
		renderer->DrawOSD(false);

	return do_swp;
}

bool rend_single_frame()
{
	if (renderer_changed)
	{
		renderer_changed = false;
		rend_term_renderer();
		rend_create_renderer();
		rend_init_renderer();
	}
	//wait render start only if no frame pending
	do
	{
		// FIXME not here
		os_DoEvents();
#if !defined(TARGET_NO_THREADS)
		if (gui_is_open() || gui_state == VJoyEdit)
		{
			gui_display_ui();
			if (gui_state == VJoyEdit && renderer != NULL)
				renderer->DrawOSD(true);
			FinishRender(NULL);
			// Use the rendering start event to wait between two frames but save its value
			if (rs.Wait(17))
				rs.Set();
			swap_pending = false;
			return true;
		}
		else
		{
			if (renderer != NULL)
				renderer->RenderLastFrame();

			if (!rs.Wait(100))
				return false;
			if (do_swap)
			{
				do_swap = false;
				renderer->Present();
			}
		}
#else
		if (gui_is_open())
		{
			gui_display_ui();
			FinishRender(NULL);
			swap_pending = false;
			return true;
		}
		if (renderer != NULL)
			renderer->RenderLastFrame();
#endif
		if (!renderer_enabled)
			return false;

		_pvrrc = DequeueRender();
	}
	while (!_pvrrc);
	bool do_swp = rend_frame(_pvrrc, true);
	swap_pending = do_swp && !_pvrrc->rend.isRenderFramebuffer;

#if !defined(TARGET_NO_THREADS)
	if (_pvrrc->rend.isRTT)
		re.Set();
#endif

	//clear up & free data ..
	FinishRender(_pvrrc);
	_pvrrc=0;

	return do_swp;
}

static void rend_create_renderer()
{
#ifdef NO_REND
	renderer	 = rend_norend();
#else
	switch (settings.pvr.rend)
	{
	default:
	case 0:
		renderer = rend_GLES2();
		break;
#if FEAT_HAS_SOFTREND
	case 2:
		renderer = rend_softrend();
		break;
#endif
#if !defined(GLES) && HOST_OS != OS_DARWIN
	case 3:
		renderer = rend_GL4();
		fallback_renderer = rend_GLES2();
		break;
#endif
	}
#endif
}

void rend_init_renderer()
{
	if (renderer == NULL)
		rend_create_renderer();
	if (!renderer->Init())
    {
		delete renderer;
    	if (fallback_renderer == NULL || !fallback_renderer->Init())
    	{
    		if (fallback_renderer != NULL)
    			delete fallback_renderer;
    		die("Renderer initialization failed\n");
    	}
    	printf("Selected renderer initialization failed. Falling back to default renderer.\n");
    	renderer  = fallback_renderer;
    	fallback_renderer = NULL;	// avoid double-free
    }
}

void rend_term_renderer()
{
	killtex();
	gui_term();
	renderer->Term();
	delete renderer;
	renderer = NULL;
	if (fallback_renderer != NULL)
	{
		delete fallback_renderer;
		fallback_renderer = NULL;
	}
}

void* rend_thread(void* p)
{
	rend_init_renderer();

	//we don't know if this is true, so let's not speculate here
	//renderer->Resize(640, 480);

	while (renderer_enabled)
	{
		if (rend_single_frame())
<<<<<<< HEAD
		{
			if (FB_R_SOF1 == FB_W_SOF1 || !swap_pending)
			{
				renderer->Present();
				swap_pending = false;
			}
		}
		if (renderer_changed)
		{
			renderer_changed = false;
			rend_term_renderer();
			rend_create_renderer();
			rend_init_renderer();
		}
=======
			renderer->Present();
>>>>>>> fb76efb0
	}

	rend_term_renderer();

	return NULL;
}

bool pend_rend = false;

void rend_resize(int width, int height) {
	renderer->Resize(width, height);
}


void rend_start_render()
{
	render_called = true;
	pend_rend = false;
	TA_context* ctx = tactx_Pop(CORE_CURRENT_CTX);

	// No end of render interrupt when rendering the framebuffer
	if (!ctx || !ctx->rend.isRenderFramebuffer)
		SetREP(ctx);

	if (ctx)
	{
		bool is_rtt=(FB_W_SOF1& 0x1000000)!=0 && !ctx->rend.isRenderFramebuffer;
		
		if (fLogFrames || fCheckFrames) {
			MD5Context md5;
			u8 digest[16];

			MD5Init(&md5);
			MD5Update(&md5, ctx->tad.thd_root, ctx->tad.End() - ctx->tad.thd_root);
			MD5Final(digest, &md5);

			if (fLogFrames) {
				fputc(FRAME_MD5, fLogFrames);
				fwrite(digest, 1, 16, fLogFrames);
				fflush(fLogFrames);
			}

			if (fCheckFrames) {
				u8 digest2[16];
				int ch = fgetc(fCheckFrames);

				if (ch == EOF) {
					printf("Testing: TA Hash log matches, exiting\n");
					exit(1);
				}
				
				verify(ch == FRAME_MD5);

				fread(digest2, 1, 16, fCheckFrames);

				verify(memcmp(digest, digest2, 16) == 0);

				
			}

			/*
			u8* dig = digest;
			printf("FRAME: %02X-%02X-%02X-%02X-%02X-%02X-%02X-%02X-%02X-%02X-%02X-%02X-%02X-%02X-%02X-%02X\n",
				digest[0], digest[1], digest[2], digest[3], digest[4], digest[5], digest[6], digest[7],
				digest[8], digest[9], digest[10], digest[11], digest[12], digest[13], digest[14], digest[15]
				);
			*/
		}

		if (!ctx->rend.Overrun)
		{
			//tactx_Recycle(ctx); ctx = read_frame("frames/dcframe-SoA-intro-tr-autosort");
			//printf("REP: %.2f ms\n",render_end_pending_cycles/200000.0);
			if (!ctx->rend.isRenderFramebuffer)
				FillBGP(ctx);
			
			ctx->rend.isRTT=is_rtt;

			ctx->rend.fb_X_CLIP=FB_X_CLIP;
			ctx->rend.fb_Y_CLIP=FB_Y_CLIP;
			
			ctx->rend.fog_clamp_min = FOG_CLAMP_MIN;
			ctx->rend.fog_clamp_max = FOG_CLAMP_MAX;
			
			max_idx=max(max_idx,ctx->rend.idx.used());
			max_vtx=max(max_vtx,ctx->rend.verts.used());
			max_op=max(max_op,ctx->rend.global_param_op.used());
			max_pt=max(max_pt,ctx->rend.global_param_pt.used());
			max_tr=max(max_tr,ctx->rend.global_param_tr.used());
			
			max_mvo=max(max_mvo,ctx->rend.global_param_mvo.used());
			max_modt=max(max_modt,ctx->rend.modtrig.used());

#if HOST_OS==OS_WINDOWS && 0
			printf("max: idx: %d, vtx: %d, op: %d, pt: %d, tr: %d, mvo: %d, modt: %d, ov: %d\n", max_idx, max_vtx, max_op, max_pt, max_tr, max_mvo, max_modt, ovrn);
#endif
			if (QueueRender(ctx))
			{
				palette_update();
#if !defined(TARGET_NO_THREADS)
				rs.Set();
#else
				rend_single_frame();
#endif
				pend_rend = true;
			}
		}
		else
		{
			ovrn++;
			printf("WARNING: Rendering context is overrun (%d), aborting frame\n",ovrn);
			tactx_Recycle(ctx);
		}
	}
}


void rend_end_render()
{
#if 1 //also disabled the printf, it takes quite some time ...
	#if HOST_OS!=OS_WINDOWS && !(defined(_ANDROID) || defined(TARGET_PANDORA))
		//too much console spam.
		//TODO: how about a counter?
		//if (!re.state) printf("Render > Extended time slice ...\n");
	#endif
#endif

	if (pend_rend) {
#if !defined(TARGET_NO_THREADS)
		re.Wait();
#else
		if (renderer != NULL)
			renderer->Present();
#endif
	}
}

void rend_stop_renderer()
{
	renderer_enabled = false;
	tactx_Term();
}

void rend_vblank()
{
	if (!render_called && fb_dirty && FB_R_CTRL.fb_enable)
	{
		SetCurrentTARC(CORE_CURRENT_CTX);
		ta_ctx->rend.isRenderFramebuffer = true;
		rend_start_render();
		fb_dirty = false;
	}
	render_called = false;
	check_framebuffer_write();
}

void check_framebuffer_write()
{
	u32 fb_size = (FB_R_SIZE.fb_y_size + 1) * (FB_R_SIZE.fb_x_size + FB_R_SIZE.fb_modulus) * 4;
	fb_watch_addr_start = FB_R_SOF2 & VRAM_MASK;
	fb_watch_addr_end = fb_watch_addr_start + fb_size;
}

void rend_cancel_emu_wait()
{
	FinishRender(NULL);
#if !defined(TARGET_NO_THREADS)
	re.Set();
#endif
}

void rend_swap_frame()
{
	if (swap_pending)
	{
		swap_pending = false;
		do_swap = true;
		rs.Set();
	}
}<|MERGE_RESOLUTION|>--- conflicted
+++ resolved
@@ -406,7 +406,6 @@
 	while (renderer_enabled)
 	{
 		if (rend_single_frame())
-<<<<<<< HEAD
 		{
 			if (FB_R_SOF1 == FB_W_SOF1 || !swap_pending)
 			{
@@ -421,9 +420,6 @@
 			rend_create_renderer();
 			rend_init_renderer();
 		}
-=======
-			renderer->Present();
->>>>>>> fb76efb0
 	}
 
 	rend_term_renderer();
