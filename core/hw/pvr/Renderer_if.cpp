#include "Renderer_if.h"
#include "spg.h"
#include "cheats.h"
#include "hw/mem/_vmem.h"
#include "hw/pvr/pvr_mem.h"
#include "rend/TexCache.h"
#include "cfg/option.h"

#include <mutex>
#include <zlib.h>

void retro_rend_present();
void retro_rend_vblank();
#ifndef LIBRETRO
void retro_rend_present() {}
void retro_rend_vblank() {}
#endif

u32 VertexCount=0;
u32 FrameCount=1;

Renderer* renderer;
static Renderer* fallback_renderer;

cResetEvent rs, re;
static bool do_swap;
std::mutex swap_mutex;
u32 fb_w_cur = 1;

// direct framebuffer write detection
static bool render_called = false;
u32 fb_watch_addr_start;
u32 fb_watch_addr_end;
bool fb_dirty;

bool pend_rend = false;

TA_context* _pvrrc;

static void dump_frame(const char* file, TA_context* ctx, u8* vram, const u8* vram_ref = NULL) {
	FILE* fw = fopen(file, "wb");

	//append to it
	fseek(fw, 0, SEEK_END);

	u32 bytes = ctx->tad.End() - ctx->tad.thd_root;

	fwrite("TAFRAME4", 1, 8, fw);

	fwrite(&ctx->rend.isRTT, 1, sizeof(ctx->rend.isRTT), fw);
	u32 zero = 0;
	fwrite(&zero, 1, sizeof(bool), fw);	// Was autosort
	fwrite(&ctx->rend.fb_X_CLIP.full, 1, sizeof(ctx->rend.fb_X_CLIP.full), fw);
	fwrite(&ctx->rend.fb_Y_CLIP.full, 1, sizeof(ctx->rend.fb_Y_CLIP.full), fw);

	fwrite(ctx->rend.global_param_op.head(), 1, sizeof(PolyParam), fw);
	fwrite(ctx->rend.verts.head(), 1, 4 * sizeof(Vertex), fw);

	u32 t = VRAM_SIZE;
	fwrite(&t, 1, sizeof(t), fw);
	
	u8* compressed;
	uLongf compressed_size;
	u8* src_vram = vram;

	if (vram_ref) {
		src_vram = (u8*)malloc(VRAM_SIZE);

		for (u32 i = 0; i < VRAM_SIZE; i++) {
			src_vram[i] = vram[i] ^ vram_ref[i];
		}
	}

	compressed = (u8*)malloc(VRAM_SIZE+16);
	compressed_size = VRAM_SIZE;
	verify(compress(compressed, &compressed_size, src_vram, VRAM_SIZE) == Z_OK);
	fwrite(&compressed_size, 1, sizeof(compressed_size), fw);
	fwrite(compressed, 1, compressed_size, fw);
	free(compressed);

	if (src_vram != vram)
		free(src_vram);

	fwrite(&bytes, 1, sizeof(t), fw);
	compressed = (u8*)malloc(bytes + 16);
	compressed_size = VRAM_SIZE;
	verify(compress(compressed, &compressed_size, ctx->tad.thd_root, bytes) == Z_OK);
	fwrite(&compressed_size, 1, sizeof(compressed_size), fw);
	fwrite(compressed, 1, compressed_size, fw);
	free(compressed);

	fwrite(&ctx->tad.render_pass_count, 1, sizeof(u32), fw);
	for (u32 i = 0; i < ctx->tad.render_pass_count; i++) {
		u32 offset = ctx->tad.render_passes[i] - ctx->tad.thd_root;
		fwrite(&offset, 1, sizeof(offset), fw);
	}

	fwrite(pvr_regs, 1, sizeof(pvr_regs), fw);

	fclose(fw);
}

TA_context* read_frame(const char* file, u8* vram_ref = NULL) {
	
	FILE* fw = fopen(file, "rb");
	if (fw == NULL)
		die("Cannot open frame to display");
	char id0[8] = { 0 };
	u32 t = 0;

	if (fread(id0, 1, 8, fw) != 8) {
		fclose(fw);
		return 0;
	}

	if (memcmp(id0, "TAFRAME", 7) != 0 || (id0[7] != '3' && id0[7] != '4')) {
		fclose(fw);
		return 0;
	}
	u32 sizeofPolyParam = sizeof(PolyParam);
	u32 sizeofVertex = sizeof(Vertex);
	if (id0[7] == '3')
	{
		sizeofPolyParam -= 12;
		sizeofVertex -= 16;
	}

	TA_context* ctx = tactx_Alloc();

	ctx->Reset();

	ctx->tad.Clear();

	verify(fread(&ctx->rend.isRTT, 1, sizeof(ctx->rend.isRTT), fw) == sizeof(ctx->rend.isRTT));
	verify(fread(&t, 1, sizeof(bool), fw) == sizeof(bool));	// Was autosort
	verify(fread(&ctx->rend.fb_X_CLIP.full, 1, sizeof(ctx->rend.fb_X_CLIP.full), fw) == sizeof(ctx->rend.fb_X_CLIP.full));
	verify(fread(&ctx->rend.fb_Y_CLIP.full, 1, sizeof(ctx->rend.fb_Y_CLIP.full), fw) == sizeof(ctx->rend.fb_Y_CLIP.full));

	verify(fread(ctx->rend.global_param_op.Append(), 1, sizeofPolyParam, fw) == sizeofPolyParam);
	Vertex *vtx = ctx->rend.verts.Append(4);
	for (int i = 0; i < 4; i++)
		verify(fread(vtx + i, 1, sizeofVertex, fw) == sizeofVertex);

	verify(fread(&t, 1, sizeof(t), fw) == sizeof(t));
	verify(t == VRAM_SIZE);

	_vmem_unprotect_vram(0, VRAM_SIZE);

	uLongf compressed_size;

	verify(fread(&compressed_size, 1, sizeof(compressed_size), fw) == sizeof(compressed_size));

	u8* gz_stream = (u8*)malloc(compressed_size);
	verify(fread(gz_stream, 1, compressed_size, fw) == compressed_size);
	uLongf tl = t;
	verify(uncompress(vram.data, &tl, gz_stream, compressed_size) == Z_OK);
	free(gz_stream);

	verify(fread(&t, 1, sizeof(t), fw) == sizeof(t));
	verify(fread(&compressed_size, 1, sizeof(compressed_size), fw) == sizeof(compressed_size));
	gz_stream = (u8*)malloc(compressed_size);
	verify(fread(gz_stream, 1, compressed_size, fw) == compressed_size);
	tl = t;
	verify(uncompress(ctx->tad.thd_data, &tl, gz_stream, compressed_size) == Z_OK);
	free(gz_stream);

	ctx->tad.thd_data += t;

	if (fread(&t, 1, sizeof(t), fw) > 0) {
		ctx->tad.render_pass_count = t;
		for (u32 i = 0; i < t; i++) {
			u32 offset;
			verify(fread(&offset, 1, sizeof(offset), fw) == sizeof(offset));
			ctx->tad.render_passes[i] = ctx->tad.thd_root + offset;
		}
	}
	verify(fread(pvr_regs, 1, sizeof(pvr_regs), fw) == sizeof(pvr_regs));

	fclose(fw);
    
    return ctx;
}

bool dump_frame_switch = false;

static bool rend_frame(TA_context* ctx)
{
	if (dump_frame_switch) {
		char name[32];
		sprintf(name, "dcframe-%d", FrameCount);
		dump_frame(name, _pvrrc, &vram[0]);
		dump_frame_switch = false;
	}
	bool proc = renderer->Process(ctx);

	if (!proc || (!ctx->rend.isRTT && !ctx->rend.isRenderFramebuffer))
		// If rendering to texture, continue locking until the frame is rendered
		re.Set();

	return proc && renderer->Render();
}

bool rend_single_frame(const bool& enabled)
{
	do
	{
		if (config::ThreadedRendering && !rs.Wait(50))
			return false;
		if (do_swap)
		{
			do_swap = false;
			if (renderer->Present())
			{
				rs.Set(); // don't miss any render
				retro_rend_present();
				return true;
			}
		}
		if (!enabled)
			return false;

		_pvrrc = DequeueRender();
		if (!config::ThreadedRendering && _pvrrc == nullptr)
			return false;
	}
	while (_pvrrc == nullptr);

	bool frame_rendered = rend_frame(_pvrrc);

	if (frame_rendered)
	{
		{
			std::lock_guard<std::mutex> lock(swap_mutex);
			if (config::DelayFrameSwapping && !_pvrrc->rend.isRenderFramebuffer && fb_w_cur != FB_R_SOF1 && !do_swap)
				// Delay swap
				frame_rendered = false;
			else
				// Swap now
				do_swap = false;
		}
		if (frame_rendered)
		{
			frame_rendered = renderer->Present();
			if (frame_rendered)
				retro_rend_present();
		}
	}

	if (_pvrrc->rend.isRTT)
		re.Set();

	//clear up & free data ..
	FinishRender(_pvrrc);
	_pvrrc = nullptr;

	return frame_rendered;
}

Renderer* rend_GLES2();
Renderer* rend_GL4();
Renderer* rend_norend();
Renderer* rend_Vulkan();
Renderer* rend_OITVulkan();
Renderer* rend_DirectX9();

static void rend_create_renderer()
{
#ifdef NO_REND
	renderer	 = rend_norend();
#else
	switch (config::RendererType)
	{
	default:
	case RenderType::OpenGL:
		renderer = rend_GLES2();
		break;
#if !defined(GLES) && !defined(__APPLE__)
	case RenderType::OpenGL_OIT:
		renderer = rend_GL4();
		fallback_renderer = rend_GLES2();
		break;
#endif
#ifdef USE_VULKAN
	case RenderType::Vulkan:
		renderer = rend_Vulkan();
		break;
	case RenderType::Vulkan_OIT:
		renderer = rend_OITVulkan();
		break;
#endif
#if defined(_WIN32) && !defined(LIBRETRO)
	case RenderType::DirectX9:
		renderer = rend_DirectX9();
		break;
#endif
	}
#endif
}

void rend_init_renderer()
{
	if (renderer == NULL)
		rend_create_renderer();
	if (!renderer->Init())
    {
		delete renderer;
    	if (fallback_renderer == NULL || !fallback_renderer->Init())
    	{
            delete fallback_renderer;
    		die("Renderer initialization failed\n");
    	}
    	INFO_LOG(PVR, "Selected renderer initialization failed. Falling back to default renderer.");
    	renderer  = fallback_renderer;
    	fallback_renderer = NULL;	// avoid double-free
    }
}

void rend_term_renderer()
{
	if (renderer != NULL)
	{
		renderer->Term();
		delete renderer;
		renderer = NULL;
	}
	if (fallback_renderer != NULL)
	{
		delete fallback_renderer;
		fallback_renderer = NULL;
	}
}

void rend_reset()
{
	FinishRender(DequeueRender());
	do_swap = false;
	render_called = false;
	pend_rend = false;
	FrameCount = 1;
	VertexCount = 0;
	fb_w_cur = 1;
}

void rend_start_render()
{
	render_called = true;
	pend_rend = false;
	TA_context* ctx = tactx_Pop(CORE_CURRENT_CTX);

	// No end of render interrupt when rendering the framebuffer
	if (!ctx || !ctx->rend.isRenderFramebuffer)
		SetREP(ctx);

	if (ctx)
	{
		if (ctx->rend.isRenderFramebuffer)
		{
			ctx->rend.isRTT = false;
			ctx->rend.fb_X_CLIP.min = 0;
			ctx->rend.fb_X_CLIP.max = 639;
			ctx->rend.fb_Y_CLIP.min = 0;
			ctx->rend.fb_Y_CLIP.max = 479;

			ctx->rend.fog_clamp_min = 0;
			ctx->rend.fog_clamp_max = 0xffffffff;
		}
		else
		{
			FillBGP(ctx);

			ctx->rend.isRTT = (FB_W_SOF1 & 0x1000000) != 0;

			ctx->rend.fb_X_CLIP = FB_X_CLIP;
			ctx->rend.fb_Y_CLIP = FB_Y_CLIP;

			ctx->rend.fog_clamp_min = FOG_CLAMP_MIN;
			ctx->rend.fog_clamp_max = FOG_CLAMP_MAX;
		}

		if (QueueRender(ctx))
		{
			palette_update();
			pend_rend = true;
			if (!config::ThreadedRendering)
				rend_single_frame(true);
			else
				rs.Set();
		}
	}
}

void rend_end_render()
{
	if (pend_rend && config::ThreadedRendering)
		re.Wait();
}

void rend_vblank()
{
	if (!render_called && fb_dirty && FB_R_CTRL.fb_enable)
	{
		DEBUG_LOG(PVR, "Direct framebuffer write detected");
		u32 saved_ctx_addr = PARAM_BASE;
		bool restore_ctx = ta_ctx != NULL;
		PARAM_BASE = 0xF00000;
		SetCurrentTARC(CORE_CURRENT_CTX);
		ta_ctx->Reset();
		ta_ctx->rend.isRenderFramebuffer = true;
		rend_start_render();
		PARAM_BASE = saved_ctx_addr;
		if (restore_ctx)
			SetCurrentTARC(CORE_CURRENT_CTX);
		fb_dirty = false;
	}
	render_called = false;
	check_framebuffer_write();
	cheatManager.apply();
	retro_rend_vblank();
}

void check_framebuffer_write()
{
	u32 fb_size = (FB_R_SIZE.fb_y_size + 1) * (FB_R_SIZE.fb_x_size + FB_R_SIZE.fb_modulus) * 4;
	fb_watch_addr_start = (SPG_CONTROL.interlace ? FB_R_SOF2 : FB_R_SOF1) & VRAM_MASK;
	fb_watch_addr_end = fb_watch_addr_start + fb_size;
}

void rend_cancel_emu_wait()
{
	if (config::ThreadedRendering)
	{
		FinishRender(NULL);
		re.Set();
	}
}

void rend_set_fb_write_addr(u32 fb_w_sof1)
{
	if (fb_w_sof1 & 0x1000000)
		// render to texture
		return;
	fb_w_cur = fb_w_sof1;
}

void rend_swap_frame(u32 fb_r_sof)
{
<<<<<<< HEAD
	swap_mutex.lock();
	if (fb_r_sof1 == fb_w_cur)
=======
	std::lock_guard<std::mutex> lock(swap_mutex);
	if (fb_r_sof == fb_w_cur)
>>>>>>> baa0ac44
	{
		do_swap = true;
		if (config::ThreadedRendering)
			rs.Set();
		else
		{
			swap_mutex.unlock();
			rend_single_frame(true);
			swap_mutex.lock();
		}
	}
	swap_mutex.unlock();
}<|MERGE_RESOLUTION|>--- conflicted
+++ resolved
@@ -444,13 +444,8 @@
 
 void rend_swap_frame(u32 fb_r_sof)
 {
-<<<<<<< HEAD
-	swap_mutex.lock();
-	if (fb_r_sof1 == fb_w_cur)
-=======
 	std::lock_guard<std::mutex> lock(swap_mutex);
 	if (fb_r_sof == fb_w_cur)
->>>>>>> baa0ac44
 	{
 		do_swap = true;
 		if (config::ThreadedRendering)
