#pragma once
#include "types.h"
#include "ta_structs.h"
#include "pvr_regs.h"
#include "helper_classes.h"
#include "stdclass.h"
#include "oslib/oslib.h"

#include <mutex>

class BaseTextureCacheData;
struct N2LightModel;

//Vertex storage types
struct Vertex
{
	float x,y,z;

	u8 col[4];
	u8 spc[4];

	float u,v;

	// Two volumes format
	u8 col1[4];
	u8 spc1[4];

	float u1,v1;

	// Naomi2 normal
	float nx,ny,nz;
};

struct PolyParam
{
	u32 first;		//entry index , holds vertex/pos data
	u32 count;

	BaseTextureCacheData *texture;

	TSP tsp;
	TCW tcw;
	PCW pcw;
	ISP_TSP isp;
	float zvZ;
	u32 tileclip;
	//float zMin,zMax;
	TSP tsp1;
	TCW tcw1;
	BaseTextureCacheData *texture1;

	const float *mvMatrix;
	const float *normalMatrix;
	const float *projMatrix;
	float glossCoef[2];
	const N2LightModel *lightModel;
	bool envMapping[2];
	bool constantColor[2];
	bool diffuseColor[2];
	bool specularColor[2];

	void init()
	{
		first = 0;
		count = 0;
		texture = nullptr;
		tsp.full = 0;
		tcw.full = 0;
		pcw.full = 0;
		isp.full = 0;
		zvZ = 0;
		tileclip = 0;
		tsp1.full = -1;
		tcw1.full = -1;
		texture1 = nullptr;

		mvMatrix = nullptr;
		normalMatrix = nullptr;
		projMatrix = nullptr;
		glossCoef[0] = 0;
		glossCoef[1] = 0;
		lightModel = nullptr;
		envMapping[0] = false;
		envMapping[1] = false;
		constantColor[0] = false;
		constantColor[1] = false;
		diffuseColor[0] = false;
		diffuseColor[1] = false;
		specularColor[0] = false;
		specularColor[1] = false;
	}

	bool equivalentIgnoreCullingDirection(const PolyParam& other) const
	{
		return ((pcw.full ^ other.pcw.full) & 0x300CE) == 0
			&& ((isp.full ^ other.isp.full) & 0xF4000000) == 0
			&& tcw.full == other.tcw.full
			&& tsp.full == other.tsp.full
			&& tileclip == other.tileclip
			&& tcw1.full == other.tcw1.full
			&& tsp1.full == other.tsp1.full
			&& mvMatrix == other.mvMatrix
			&& normalMatrix == other.normalMatrix
			&& projMatrix == other.projMatrix
			&& glossCoef[0] == other.glossCoef[0]
			&& glossCoef[1] == other.glossCoef[1]
			&& lightModel == other.lightModel
			&& envMapping[0] == other.envMapping[0]
			&& constantColor[0] == other.constantColor[0]
			&& diffuseColor[0] == other.diffuseColor[0]
			&& specularColor[0] == other.specularColor[0]
			&& envMapping[1] == other.envMapping[1]
			&& constantColor[1] == other.constantColor[1]
			&& diffuseColor[1] == other.diffuseColor[1]
			&& specularColor[1] == other.specularColor[1];
	}

	bool isNaomi2() const { return projMatrix != nullptr; }
};

struct ModifierVolumeParam
{
	u32 first;
	u32 count;
	ISP_Modvol isp;

	const float *mvMatrix;
	const float *projMatrix;

	void init()
	{
		first = 0;
		count = 0;
		isp.full = 0;
		mvMatrix = nullptr;
		projMatrix = nullptr;
	}

	bool isNaomi2() const { return projMatrix != nullptr; }
};

struct ModTriangle
{
	f32 x0,y0,z0,x1,y1,z1,x2,y2,z2;
};

constexpr size_t MAX_PASSES = 10;

struct  tad_context
{
	u8* thd_data;
	u8* thd_root;
	u8* thd_old_data;

	void Clear()
	{
		thd_old_data = thd_data = thd_root;
	}

	void ClearPartial()
	{
		thd_old_data = thd_data;
		thd_data = thd_root;
	}

	u8* End()
	{
		return thd_data == thd_root ? thd_old_data : thd_data;
	}

	void Reset(u8* ptr)
	{
		thd_root = ptr;
		Clear();
	}
};

struct RenderPass {
	bool autosort;
	bool z_clear;
	u32 op_count;
	u32 mvo_count;
	u32 pt_count;
	u32 tr_count;
	u32 mvo_tr_count;
};

struct N2Matrix
{
	float mat[16];
};

struct N2Light
{
	float color[4];
	float direction[4];	// For parallel/spot
	float position[4];		// For spot/point

	int parallel;
	int routing;
	int dmode;
	int smode;

	int diffuse[2];
	int specular[2];

	float attnDistA;
	float attnDistB;
	float attnAngleA;	// For spot
	float attnAngleB;
	int distAttnMode;	// For spot/point
	int _pad[3];
};

struct N2LightModel
{
	N2Light lights[16];

	float ambientBase[2][4];	// base ambient colors
	float ambientOffset[2][4];	// offset ambient colors
	int ambientMaterialBase[2];	// base ambient light is multiplied by model material/color
	int ambientMaterialOffset[2];// offset ambient light is multiplied by model material/color

	int lightCount;
	int useBaseOver;			// base color overflows into offset color
	int bumpId1;				// Light index for vol0 bump mapping
	int bumpId2;				// Light index for vol1 bump mapping
};

struct rend_context
{
	u8* proc_start;
	u8* proc_end;

	f32 fZ_min;
	f32 fZ_max;

	bool Overrun;
	bool isRTT;
	bool isRenderFramebuffer;
	
	FB_X_CLIP_type fb_X_CLIP;
	FB_Y_CLIP_type fb_Y_CLIP;
	u32 fb_W_LINESTRIDE;
	
	RGBAColor fog_clamp_min;
	RGBAColor fog_clamp_max;

	List<Vertex>      verts;
	List<u32>         idx;
	List<ModTriangle> modtrig;
	List<ModifierVolumeParam>  global_param_mvo;
	List<ModifierVolumeParam>  global_param_mvo_tr;

	List<PolyParam>   global_param_op;
	List<PolyParam>   global_param_pt;
	List<PolyParam>   global_param_tr;
	List<RenderPass>  render_passes;

	List<N2Matrix> matrices;
	List<N2LightModel> lightModels;

	void Clear()
	{
		verts.Clear();
		idx.Clear();
		global_param_op.Clear();
		global_param_pt.Clear();
		global_param_tr.Clear();
		modtrig.Clear();
		global_param_mvo.Clear();
		global_param_mvo_tr.Clear();
		render_passes.Clear();

		// Reserve space for background poly
		global_param_op.Append()->init();
		verts.Append(4);

		Overrun = false;
		fZ_min = 1000000.0f;
		fZ_max = 1.0f;
		isRenderFramebuffer = false;
		matrices.Clear();
		lightModels.Clear();
	}

<<<<<<< HEAD
	void newRenderPass();
=======
	u32 getFramebufferWidth() const {
		u32 w = fb_X_CLIP.max + 1;
		if (fb_W_LINESTRIDE != 0)
			// Happens for Flag to Flag, Virtua Tennis?
			w = std::min(fb_W_LINESTRIDE * 4, w);
		return w;
	}
	u32 getFramebufferHeight() const {
		return fb_Y_CLIP.max + 1;
	}
>>>>>>> e46d819c
};

#define TA_DATA_SIZE (8 * 1024 * 1024)

//vertex lists
struct TA_context
{
	u32 Address;

	std::mutex rend_inuse;

	tad_context tad;
	rend_context rend;

	TA_context *nextContext = nullptr;
	/*
		Dreamcast games use up to 20k vtx, 30k idx, 1k (in total) parameters.
		at 30 fps, thats 600kvtx (900 stripped)
		at 20 fps thats 1.2M vtx (~ 1.8M stripped)

		allocations allow much more than that !

		some stats:
			recv:   idx: 33528, vtx: 23451, op: 128, pt: 4, tr: 133, mvo: 14, modt: 342
			sc:     idx: 26150, vtx: 17417, op: 162, pt: 12, tr: 244, mvo: 6, modt: 2044
			doa2le: idx: 47178, vtx: 34046, op: 868, pt: 0, tr: 354, mvo: 92, modt: 976 (overruns)
			ika:    idx: 46748, vtx: 33818, op: 984, pt: 9, tr: 234, mvo: 10, modt: 16, ov: 0  
			ct:     idx: 30920, vtx: 21468, op: 752, pt: 0, tr: 360, mvo: 101, modt: 732, ov: 0
			sa2:    idx: 36094, vtx: 24520, op: 1330, pt: 10, tr: 177, mvo: 39, modt: 360, ov: 0
	*/

	void MarkRend()
	{
		rend.proc_start = tad.thd_root;
		rend.proc_end = tad.End();
	}

	void Alloc()
	{
		tad.Reset((u8*)allocAligned(32, TA_DATA_SIZE));

		rend.verts.InitBytes(16 * 1024 * 1024, &rend.Overrun, "verts");	//up to 4 mb of vtx data/frame = ~ 96k vtx/frame
		rend.idx.Init(512 * 1024, &rend.Overrun, "idx");				//up to 120K indexes ( idx have stripification overhead )
		rend.global_param_op.Init(32768, &rend.Overrun, "global_param_op");
		rend.global_param_pt.Init(5120, &rend.Overrun, "global_param_pt");
		rend.global_param_mvo.Init(4096, &rend.Overrun, "global_param_mvo");
		rend.global_param_tr.Init(32768, &rend.Overrun, "global_param_tr");
		rend.global_param_mvo_tr.Init(4096, &rend.Overrun, "global_param_mvo_tr");

		rend.modtrig.Init(16384, &rend.Overrun, "modtrig");
		
		rend.render_passes.Init(sizeof(RenderPass) * MAX_PASSES, &rend.Overrun, "render_passes");	// 10 render passes
		rend.matrices.Init(2000, &rend.Overrun, "matrices");
		rend.lightModels.Init(100, &rend.Overrun, "lightModels");

		Reset();
	}

	void Reset()
	{
		verify(tad.End() - tad.thd_root <= TA_DATA_SIZE);
		tad.Clear();
		rend_inuse.lock();
		rend.Clear();
		rend.proc_end = rend.proc_start = tad.thd_root;
		rend_inuse.unlock();
	}

	~TA_context()
	{
		verify(tad.End() - tad.thd_root <= TA_DATA_SIZE);
		freeAligned(tad.thd_root);
		rend.verts.Free();
		rend.idx.Free();
		rend.global_param_op.Free();
		rend.global_param_pt.Free();
		rend.global_param_tr.Free();
		rend.modtrig.Free();
		rend.global_param_mvo.Free();
		rend.global_param_mvo_tr.Free();
		rend.render_passes.Free();
		rend.matrices.Free();
		rend.lightModels.Free();
	}
};

extern TA_context* ta_ctx;
extern tad_context ta_tad;

TA_context* tactx_Pop(u32 addr);
void tactx_Term();

/*
	Ta Context

	Rend Context
*/

#define TACTX_NONE (0xFFFFFFFF)

void SetCurrentTARC(u32 addr);
bool QueueRender(TA_context* ctx);
TA_context* DequeueRender();
void FinishRender(TA_context* ctx);

//must be moved to proper header
void FillBGP(TA_context* ctx);
bool rend_framePending();
void SerializeTAContext(Serializer& ser);
void DeserializeTAContext(Deserializer& deser);

void ta_add_poly(const PolyParam& pp);
void ta_add_poly(int listType, const ModifierVolumeParam& mvp);
void ta_add_vertex(const Vertex& vtx);
void ta_add_triangle(const ModTriangle& tri);
float* ta_add_matrix(const float *matrix);
N2LightModel *ta_add_light(const N2LightModel& light);
u32 ta_add_ta_data(u32 *data, u32 size);
int getTAContextAddresses(u32 *addresses);
u32 ta_get_tileclip();
void ta_set_tileclip(u32 tileclip);
u32 ta_get_list_type();
void ta_set_list_type(u32 listType);
void ta_parse_reset();

class TAParserException : public FlycastException
{
public:
	TAParserException() : FlycastException("") {}
};<|MERGE_RESOLUTION|>--- conflicted
+++ resolved
@@ -284,9 +284,8 @@
 		lightModels.Clear();
 	}
 
-<<<<<<< HEAD
 	void newRenderPass();
-=======
+
 	u32 getFramebufferWidth() const {
 		u32 w = fb_X_CLIP.max + 1;
 		if (fb_W_LINESTRIDE != 0)
@@ -297,7 +296,6 @@
 	u32 getFramebufferHeight() const {
 		return fb_Y_CLIP.max + 1;
 	}
->>>>>>> e46d819c
 };
 
 #define TA_DATA_SIZE (8 * 1024 * 1024)
