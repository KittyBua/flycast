--- conflicted
+++ resolved
@@ -109,13 +109,7 @@
 
 	void call(void *loc)
 	{
-<<<<<<< HEAD
-		ptrdiff_t offset = reinterpret_cast<uintptr_t>(loc) - reinterpret_cast<uintptr_t>(recompiler::writeToExec(GetBuffer()->GetStartAddress<void *>()));
-		Label function_label;
-		BindToOffset(&function_label, offset);
-		Bl(&function_label);
-=======
-		ptrdiff_t offset = reinterpret_cast<uintptr_t>(loc) - GetBuffer()->GetStartAddress<uintptr_t>();
+        ptrdiff_t offset = reinterpret_cast<uintptr_t>(loc) - reinterpret_cast<uintptr_t>(recompiler::writeToExec(GetBuffer()->GetStartAddress<void *>()));
 		if (offset < -128 * 1024 * 1024 || offset > 128 * 1024 * 1024)
 		{
 			Mov(x4, reinterpret_cast<uintptr_t>(loc));
@@ -127,7 +121,6 @@
 			BindToOffset(&function_label, offset);
 			Bl(&function_label);
 		}
->>>>>>> fcef404f
 	}
 
 	Operand getOperand(const ArmOp::Operand& arg, const Register& scratch_reg)
