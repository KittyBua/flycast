--- conflicted
+++ resolved
@@ -325,15 +325,12 @@
 	return rv;
 }
 
-<<<<<<< HEAD
 #ifndef TARGET_DISPFRAME
-=======
 bool dc_is_running()
 {
 	return sh4_cpu.IsCpuRunning();
 }
 
->>>>>>> daae7c8e
 void dc_run()
 {
     while ( true )
@@ -615,7 +612,7 @@
 	fclose(f);
 
 	cleanup_serialize(data) ;
-	printf("Saved state to %s\n", filename) ;
+	printf("Saved state to %s\n size %d", filename, total_size) ;
 
 }
 
@@ -686,7 +683,7 @@
 	}
 
 	cleanup_serialize(data) ;
-	printf("Loaded state from %s\n", filename) ;
+	printf("Loaded state from %s size %d\n", filename, total_size) ;
 }
 
 
