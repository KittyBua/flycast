--- conflicted
+++ resolved
@@ -1,26 +1,5 @@
 version: git-{branch}-{build}
-<<<<<<< HEAD
-os: Visual Studio 2015
-
-environment:
-  matrix:
-  - Toolset: v140
-
-platform:
-  - x86
-  - x64
-
-configuration:
-  - Release-140
-#  - Debug-140
-  
-build:
-  project: shell/reicast.sln
-  parallel: true
-  verbosity: minimal
-=======
 image: Visual Studio 2017
->>>>>>> cae22b9f
 
 environment:
   matrix:
@@ -39,14 +18,6 @@
 after_build:
   - cmd: cd ..\..
   - cmd: mkdir artifacts
-<<<<<<< HEAD
-  - cmd: set PLATFORM2=%PLATFORM:x86=Win32%
-  - cmd: move WorkDir\reicast_%PLATFORM2%_%CONFIGURATION%.exe artifacts/reicast-win_%PLATFORM%-%CONFIGURATION%-%APPVEYOR_REPO_COMMIT%.exe
-
-artifacts:
-  - path: artifacts
-    name: reicast-win_$(platform)-$(configuration)-$(APPVEYOR_REPO_COMMIT)
-=======
   - cmd: move shell\linux\reicast.exe artifacts/reicast-win_x64-fast-%APPVEYOR_REPO_COMMIT%.exe
   - cmd: copy %EXTRA_PATH%\libgcc_s_seh-1.dll artifacts
   - cmd: copy %EXTRA_PATH%\libwinpthread-1.dll artifacts
@@ -55,7 +26,6 @@
 artifacts:
   - path: artifacts
     name: reicast-win_x64-fast-$(APPVEYOR_REPO_COMMIT)
->>>>>>> cae22b9f
 
 deploy:
 - provider: S3
@@ -65,9 +35,5 @@
   region: eu-west-1
   bucket: reicast-builds-windows
   folder: 'builds/heads/$(APPVEYOR_REPO_BRANCH)-$(APPVEYOR_REPO_COMMIT)'
-<<<<<<< HEAD
-  artifact: reicast-win_$(platform)-$(configuration)-$(APPVEYOR_REPO_COMMIT)
-=======
   artifact: reicast-win_x64-fast-$(APPVEYOR_REPO_COMMIT)
->>>>>>> cae22b9f
   set_public: true